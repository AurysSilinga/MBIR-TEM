image: "python:3.5"

before_script:
  # Check and print Python version
  - python --version
  # Create SSH configuration directory if necessary (also parents with -p, mode: read/write/exec):
  - mkdir -p --mode=700 ~/.ssh/
  # Add SSH key for jutil:
  - echo "$ID_RSA_JUTIL_PRIVATE" > ~/.ssh/id_rsa_jutil
  # Provide read access to owner (octal value code: 400) to jutil key and known_hosts with chmod:
  - chmod 400 ~/.ssh/id_rsa_jutil
  # Configure SSH to use ~/.ssh/jutil_key for iffgit.fz-juelich.de (-e allows \n):
  - echo -e "Host iffgit.fz-juelich.de\n\tIdentityFile ~/.ssh/id_rsa_jutil\n" > ~/.ssh/config
  # Add iffgit.fz-juelich.de to known_hosts (not the same key as Jutil!):
  - echo iffgit.fz-juelich.de,134.94.161.83 "$ID_RSA_IFFGIT_PUBLIC" > ~/.ssh/known_hosts
  # Provide read access to owner (octal value code: 400) to known_hosts with chmod:
  - chmod 400 ~/.ssh/known_hosts
  # Install jutil via secure ssh connection:
  - pip install git+ssh://gitlab@iffgit.fz-juelich.de/unger/jutil.git

  ## Used for
  #- pip install pytest pytest-cov

stages:
  - test

test:
  stage: test
  script:
    # TODO: Different jobs with custom develop arguments? extra_requires (hyperspy, plotting)?
    # TODO: Use pip install -e .[hyperspy], etc.
    # Install requirements (-e: editable, like python setup.py develop, but pip, not easy_install):
<<<<<<< HEAD
    - pip install -e .  # TODO: belongs here or before_script?
=======
    - pip install -e .['tests']  # Also installs everything for tests!
>>>>>>> 8bff682a
    - python setup.py test
    - coverage html
  artifacts:
    paths:
<<<<<<< HEAD
      - htmlcov/
=======
    - htmlcov/
>>>>>>> 8bff682a
<|MERGE_RESOLUTION|>--- conflicted
+++ resolved
@@ -18,9 +18,6 @@
   # Install jutil via secure ssh connection:
   - pip install git+ssh://gitlab@iffgit.fz-juelich.de/unger/jutil.git
 
-  ## Used for
-  #- pip install pytest pytest-cov
-
 stages:
   - test
 
@@ -30,17 +27,9 @@
     # TODO: Different jobs with custom develop arguments? extra_requires (hyperspy, plotting)?
     # TODO: Use pip install -e .[hyperspy], etc.
     # Install requirements (-e: editable, like python setup.py develop, but pip, not easy_install):
-<<<<<<< HEAD
-    - pip install -e .  # TODO: belongs here or before_script?
-=======
     - pip install -e .['tests']  # Also installs everything for tests!
->>>>>>> 8bff682a
     - python setup.py test
     - coverage html
   artifacts:
     paths:
-<<<<<<< HEAD
-      - htmlcov/
-=======
-    - htmlcov/
->>>>>>> 8bff682a
+      - htmlcov/
# -*- coding: utf-8 -*-
"""This module provides the :class:`~.ForwardModel` class which represents a strategy to map a
threedimensional magnetization distribution onto a two-dimensional phase map."""


import numpy as np

from pyramid.magdata import MagData
import logging


class ForwardModel(object):

    '''Class for mapping 3D magnetic distributions to 2D phase maps.

    Represents a strategy for the mapping of a 3D magnetic distribution to two-dimensional
    phase maps. Can handle a list of `projectors` of :class:`~.Projector` objects, which describe
    different projection angles, so many phase_maps can be created from one magnetic distribution.
    All required data should be given in a :class:`~DataSet` object.

    Attributes
    ----------
    data_set: :class:`~dataset.DataSet`
        :class:`~dataset.DataSet` object, which stores all required information calculation.
    projectors : list of :class:`~.Projector`
        A list of all :class:`~.Projector` objects representing the projection directions.
    kernel : :class:`~.Kernel`
        A kernel which describes the phasemapping of the 2D projected magnetization distribution.
    a : float
        The grid spacing in nm.
    dim : tuple (N=3)
        Dimensions of the 3D magnetic distribution.
    m: int
        Size of the image space. Number of pixels of the 2-dimensional projected grid.
    n: int
        Size of the input space. Number of voxels of the 3-dimensional grid.

    '''

    LOG = logging.getLogger(__name__+'.ForwardModel')

    def __init__(self, data_set):
        self.LOG.debug('Calling __init__')
        self.data_set = data_set
        self.phase_mappers = data_set.phase_mappers
        self.m = data_set.m
        self.n = data_set.n
        self.hook_points = data_set.hook_points
        self.mag_data = MagData(data_set.a, np.zeros((3,)+data_set.dim))
        self.LOG.debug('Creating '+str(self))

    def __repr__(self):
        self.LOG.debug('Calling __repr__')
        return '%s(data_set=%r)' % (self.__class__, self.data_set)

    def __str__(self):
        self.LOG.debug('Calling __str__')
        return 'ForwardModel(data_set=%s)' % (self.data_set)

    def __call__(self, x):
        self.LOG.debug('Calling __call__')
        self.mag_data.magnitude[:] = 0
        self.mag_data.set_vector(x, self.data_set.mask)
        # TODO: Multiprocessing
        result = np.zeros(self.m)
        hp = self.hook_points
        for i, projector in enumerate(self.data_set.projectors):
            phase_map = self.phase_mappers[projector.dim_uv](projector(self.mag_data))
            result[hp[i]:hp[i+1]] = phase_map.phase_vec
        return np.reshape(result, -1)

    def jac_dot(self, x, vector):
        '''Calculate the product of the Jacobi matrix with a given `vector`.

        Parameters
        ----------
        x : :class:`~numpy.ndarray` (N=1)
            Evaluation point of the jacobi-matrix. The Jacobi matrix is constant for a linear
            problem, thus `x` can be set to None (it is not used int the computation). It is
            implemented for the case that in the future nonlinear problems have to be solved.
        vector : :class:`~numpy.ndarray` (N=1)
            Vectorized form of the 3D magnetization distribution. First the `x`, then the `y` and
            lastly the `z` components are listed.

        Returns
        -------
        result_vector : :class:`~numpy.ndarray` (N=1)
            Product of the Jacobi matrix (which is not explicitely calculated) with the input
            `vector`.

        '''
        self.LOG.debug('Calling jac_dot')
        self.mag_data.magnitude[:] = 0
        self.mag_data.set_vector(vector, self.data_set.mask)
        result = np.zeros(self.m)
        hp = self.hook_points
        for i, projector in enumerate(self.data_set.projectors):
            mag_vec = self.mag_data.mag_vec
            res = self.phase_mappers[projector.dim_uv].jac_dot(projector.jac_dot(mag_vec))
            result[hp[i]:hp[i+1]] = res.flatten()
        return result

    def jac_T_dot(self, x, vector):
        ''''Calculate the product of the transposed Jacobi matrix with a given `vector`.

        Parameters
        ----------
        x : :class:`~numpy.ndarray` (N=1)
            Evaluation point of the jacobi-matrix. The jacobi matrix is constant for a linear
            problem, thus `x` can be set to None (it is not used int the computation). Is used
            for the case that in the future nonlinear problems have to be solved.
        vector : :class:`~numpy.ndarray` (N=1)
            Vectorized form of all 2D phase maps one after another in one vector.

        Returns
        -------
        result_vector : :class:`~numpy.ndarray` (N=1)
            Product of the transposed Jacobi matrix (which is not explicitely calculated) with
            the input `vector`.

        '''
        self.LOG.debug('Calling jac_T_dot')

<<<<<<< HEAD
        result = np.zeros(3*np.prod(self.data_set.dim))
=======
        result = np.zeros(self.n)
>>>>>>> fbbbf8d6
        hp = self.hook_points
        for i, projector in enumerate(self.data_set.projectors):
            vec = vector[hp[i]:hp[i+1]]
            result += projector.jac_T_dot(self.phase_mappers[projector.dim_uv].jac_T_dot(vec))
        self.mag_data.mag_vec = result
        return self.mag_data.get_vector(self.data_set.mask)
<|MERGE_RESOLUTION|>--- conflicted
+++ resolved
@@ -121,14 +121,10 @@
         '''
         self.LOG.debug('Calling jac_T_dot')
 
-<<<<<<< HEAD
         result = np.zeros(3*np.prod(self.data_set.dim))
-=======
-        result = np.zeros(self.n)
->>>>>>> fbbbf8d6
         hp = self.hook_points
         for i, projector in enumerate(self.data_set.projectors):
             vec = vector[hp[i]:hp[i+1]]
             result += projector.jac_T_dot(self.phase_mappers[projector.dim_uv].jac_T_dot(vec))
         self.mag_data.mag_vec = result
-        return self.mag_data.get_vector(self.data_set.mask)
+        return self.mag_data.get_vector(self.data_set.mask)
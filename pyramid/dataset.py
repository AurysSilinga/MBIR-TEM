--- conflicted
+++ resolved
@@ -89,11 +89,7 @@
             'Dimension has to be a tuple of length 3!'
         if mask is not None:
             assert mask.shape == dim, 'Mask dimensions must match!'
-<<<<<<< HEAD
-            self.m = 3 * np.sum(mask)
-=======
-            self.n = 3 * np.sum(self.mask)
->>>>>>> fbbbf8d6
+            self.n = 3 * np.sum(mask)
         else:
             self.n = 3 * np.prod(dim)
         self.a = a
@@ -237,4 +233,4 @@
             for (i, phase_map) in enumerate(phase_maps)]
         plt.show()
 
-# TODO: method for constructing 3D mask from 2D masks?
+# TODO: method for constructing 3D mask from 2D masks?
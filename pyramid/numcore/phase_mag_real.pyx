# -*- coding: utf-8 -*-
"""Numerical core routines for the phase calculation using the real space approach.

Provides a helper function to speed up :func:`~pyramid.phasemapper.phase_mag_real` of module
:mod:`~pyramid.phasemapper`, by using C-speed for the for-loops and by omitting boundary and
wraparound checks.

"""


import numpy as np
import math

cimport cython
cimport numpy as np


@cython.boundscheck(False)
@cython.wraparound(False)
def phase_mag_real_core(
        unsigned int v_dim, unsigned int u_dim,
        double[:, :] v_phi, double[:, :] u_phi,
        double[:, :] v_mag, double[:, :] u_mag,
        double[:, :] phase, float threshold):
    '''Numerical core routine for the phase calculation using the real space approach.

    Parameters
    ----------
    v_dim, u_dim : int
        Dimensions of the projection along the two major axes.
    v_phi, u_phi : :class:`~numpy.ndarray` (N=2)
        Lookup tables for the pixel fields oriented in `u`- and `v`-direction.
    v_mag, u_mag : :class:`~numpy.ndarray` (N=2)
        Magnetization components in `u`- and `v`-direction.
    phase : :class:`~numpy.ndarray` (N=2)
        Matrix in which the resulting magnetic phase map should be stored.
    threshold : float
        The `threshold` determines which pixels contribute to the magnetic phase.

    Returns
    -------
    None

    '''
    cdef unsigned int i, j, p, q, p_c, q_c
    cdef double u_m, v_m
    for j in range(v_dim):
        for i in range(u_dim):
            u_m = u_mag[j, i]
            v_m = v_mag[j, i]
            p_c = u_dim - 1 - i
            q_c = v_dim - 1 - j
            if abs(u_m) > threshold:
                for q in range(v_dim):
                    for p in range(u_dim):
                        phase[q, p] += u_m * u_phi[q_c + q, p_c + p]
            if abs(v_m) > threshold:
                for q in range(v_dim):
                    for p in range(u_dim):
                        phase[q, p] -= v_m * v_phi[q_c + q, p_c + p]


@cython.boundscheck(False)
@cython.wraparound(False)
def get_jacobi_core(
    unsigned int v_dim, unsigned int u_dim,
    double[:, :] v_phi, double[:, :] u_phi,
    double[:, :] jacobi):
    '''Numerical core routine for the jacobi matrix calculation.

    Parameters
    ----------
    v_dim, u_dim : int
        Dimensions of the projection along the two major axes.
    v_phi, u_phi : :class:`~numpy.ndarray` (N=2)
        Lookup tables for the pixel fields oriented in `u`- and `v`-direction.
    jacobi : :class:`~numpy.ndarray` (N=2)
        Jacobi matrix which is filled by this routine.

    Returns
    -------
    None

    '''
    cdef unsigned int i, j, p, q, p_min, p_max, q_min, q_max, u_column, v_column, row
    for j in range(v_dim):
        for i in range(u_dim):
            q_min = (v_dim-1) - j
            q_max = (2*v_dim-1) - j
            p_min = (u_dim-1) - i
            p_max = (2*u_dim-1) - i
            v_column = i + u_dim*j + u_dim*v_dim
            u_column = i + u_dim*j
            for q in range(q_min, q_max):
                for p in range(p_min, p_max):
                    q_c = q - (v_dim-1-j)  # start at zero for jacobi column
                    p_c = p - (u_dim-1-i)  # start at zero for jacobi column
                    row = p_c + u_dim*q_c
                    # u-component:
                    jacobi[row, u_column] =  u_phi[q, p]
                    # v-component (note the minus!):
<<<<<<< HEAD
                    jacobi[row, v_column] = -v_phi[q, p]

=======
                    jacobi[row, v_column] = -v_phi[q, p]


@cython.boundscheck(False)
@cython.wraparound(False)
def get_jacobi_core(
    unsigned int v_dim, unsigned int u_dim,
    double[:, :] v_phi, double[:, :] u_phi,
    double[:, :] jacobi):
    '''DOCSTRING!'''
    # TODO: Docstring!!!
    cdef unsigned int i, j, p, q, p_min, p_max, q_min, q_max, u_column, v_column, row
    for j in range(v_dim):
        for i in range(u_dim):
            # v_dim*u_dim columns for the u-component:
            jacobi[:, i+u_dim*j] = \
                np.reshape(u_phi[v_dim-1-j:(2*v_dim-1)-j, u_dim-1-i:(2*u_dim-1)-i], -1)
            # v_dim*u_dim columns for the v-component (note the minus!):
            jacobi[:, u_dim*v_dim+i+u_dim*j] = \
                -np.reshape(v_phi[v_dim-1-j:(2*v_dim-1)-j, u_dim-1-i:(2*u_dim-1)-i], -1)


@cython.boundscheck(False)
@cython.wraparound(False)
def multiply_jacobi_core(
    unsigned int v_dim, unsigned int u_dim,
    double[:, :] v_phi, double[:, :] u_phi,
    double[:] vector,
    double[:] result):

    cdef unsigned int s, i, j, u_min, u_max, v_min, v_max, ri, u, v, siz
    cdef double v0, v1
    siz = u_dim * v_dim

    s = 0
    for i in range(u_dim):
        for j in range(v_dim):
            u_min = (u_dim - 1) - i
            v_min = (v_dim - 1) - j

            ri = 0
            for v in range(v_min, v_min + v_dim):
                for u in range(u_min, u_min + u_dim):
                    result[ri] += vector[s] * u_phi[v, u]
                    result[ri] -= vector[s + siz] * v_phi[v, u]
                    ri += 1
            s += 1


@cython.boundscheck(False)
@cython.wraparound(False)
def multiply_jacobi_core2(
    int v_dim, int u_dim,
    double[:, :] v_phi, double[:, :] u_phi,
    double[:] vector,
    double[:] result):

    cdef int s1, s2, i, j, u_min, u_max, v_min, v_max, ri, u, v, siz, j_min, j_max, i_min, i_max

    siz = u_dim * v_dim

    for v in range(2 * v_dim - 1):
        for u in range(2 * u_dim - 1):
            i_min = max(0, (u_dim - 1) - u)
            i_max = min(u_dim, ((2 * u_dim) - 1) - u)
            for i in range(i_min, i_max):
                s1 = i * u_dim
                s2 = s1 + siz

                j_min = max(0, (v_dim - 1) - v)
                j_max = min(v_dim, ((2 * v_dim) - 1) - v)

                u_min = (u_dim - 1) - i
                v_min = (v_dim - 1) - j_min
                ri = (v - ((v_dim - 1) - j_min)) * u_dim + (u - u_min)
                for j in range(j_min, j_max):
                    result[ri] += vector[s1 + j] * u_phi[v, u]
                    result[ri] -= vector[s2 + j] * v_phi[v, u]
                    ri += u_dim

>>>>>>> d7979cc2
<|MERGE_RESOLUTION|>--- conflicted
+++ resolved
@@ -1,186 +1,180 @@
-# -*- coding: utf-8 -*-
-"""Numerical core routines for the phase calculation using the real space approach.
-
-Provides a helper function to speed up :func:`~pyramid.phasemapper.phase_mag_real` of module
-:mod:`~pyramid.phasemapper`, by using C-speed for the for-loops and by omitting boundary and
-wraparound checks.
-
-"""
-
-
-import numpy as np
-import math
-
-cimport cython
-cimport numpy as np
-
-
-@cython.boundscheck(False)
-@cython.wraparound(False)
-def phase_mag_real_core(
-        unsigned int v_dim, unsigned int u_dim,
-        double[:, :] v_phi, double[:, :] u_phi,
-        double[:, :] v_mag, double[:, :] u_mag,
-        double[:, :] phase, float threshold):
-    '''Numerical core routine for the phase calculation using the real space approach.
-
-    Parameters
-    ----------
-    v_dim, u_dim : int
-        Dimensions of the projection along the two major axes.
-    v_phi, u_phi : :class:`~numpy.ndarray` (N=2)
-        Lookup tables for the pixel fields oriented in `u`- and `v`-direction.
-    v_mag, u_mag : :class:`~numpy.ndarray` (N=2)
-        Magnetization components in `u`- and `v`-direction.
-    phase : :class:`~numpy.ndarray` (N=2)
-        Matrix in which the resulting magnetic phase map should be stored.
-    threshold : float
-        The `threshold` determines which pixels contribute to the magnetic phase.
-
-    Returns
-    -------
-    None
-
-    '''
-    cdef unsigned int i, j, p, q, p_c, q_c
-    cdef double u_m, v_m
-    for j in range(v_dim):
-        for i in range(u_dim):
-            u_m = u_mag[j, i]
-            v_m = v_mag[j, i]
-            p_c = u_dim - 1 - i
-            q_c = v_dim - 1 - j
-            if abs(u_m) > threshold:
-                for q in range(v_dim):
-                    for p in range(u_dim):
-                        phase[q, p] += u_m * u_phi[q_c + q, p_c + p]
-            if abs(v_m) > threshold:
-                for q in range(v_dim):
-                    for p in range(u_dim):
-                        phase[q, p] -= v_m * v_phi[q_c + q, p_c + p]
-
-
-@cython.boundscheck(False)
-@cython.wraparound(False)
-def get_jacobi_core(
-    unsigned int v_dim, unsigned int u_dim,
-    double[:, :] v_phi, double[:, :] u_phi,
-    double[:, :] jacobi):
-    '''Numerical core routine for the jacobi matrix calculation.
-
-    Parameters
-    ----------
-    v_dim, u_dim : int
-        Dimensions of the projection along the two major axes.
-    v_phi, u_phi : :class:`~numpy.ndarray` (N=2)
-        Lookup tables for the pixel fields oriented in `u`- and `v`-direction.
-    jacobi : :class:`~numpy.ndarray` (N=2)
-        Jacobi matrix which is filled by this routine.
-
-    Returns
-    -------
-    None
-
-    '''
-    cdef unsigned int i, j, p, q, p_min, p_max, q_min, q_max, u_column, v_column, row
-    for j in range(v_dim):
-        for i in range(u_dim):
-            q_min = (v_dim-1) - j
-            q_max = (2*v_dim-1) - j
-            p_min = (u_dim-1) - i
-            p_max = (2*u_dim-1) - i
-            v_column = i + u_dim*j + u_dim*v_dim
-            u_column = i + u_dim*j
-            for q in range(q_min, q_max):
-                for p in range(p_min, p_max):
-                    q_c = q - (v_dim-1-j)  # start at zero for jacobi column
-                    p_c = p - (u_dim-1-i)  # start at zero for jacobi column
-                    row = p_c + u_dim*q_c
-                    # u-component:
-                    jacobi[row, u_column] =  u_phi[q, p]
-                    # v-component (note the minus!):
-<<<<<<< HEAD
-                    jacobi[row, v_column] = -v_phi[q, p]
-
-=======
-                    jacobi[row, v_column] = -v_phi[q, p]
-
-
-@cython.boundscheck(False)
-@cython.wraparound(False)
-def get_jacobi_core(
-    unsigned int v_dim, unsigned int u_dim,
-    double[:, :] v_phi, double[:, :] u_phi,
-    double[:, :] jacobi):
-    '''DOCSTRING!'''
-    # TODO: Docstring!!!
-    cdef unsigned int i, j, p, q, p_min, p_max, q_min, q_max, u_column, v_column, row
-    for j in range(v_dim):
-        for i in range(u_dim):
-            # v_dim*u_dim columns for the u-component:
-            jacobi[:, i+u_dim*j] = \
-                np.reshape(u_phi[v_dim-1-j:(2*v_dim-1)-j, u_dim-1-i:(2*u_dim-1)-i], -1)
-            # v_dim*u_dim columns for the v-component (note the minus!):
-            jacobi[:, u_dim*v_dim+i+u_dim*j] = \
-                -np.reshape(v_phi[v_dim-1-j:(2*v_dim-1)-j, u_dim-1-i:(2*u_dim-1)-i], -1)
-
-
-@cython.boundscheck(False)
-@cython.wraparound(False)
-def multiply_jacobi_core(
-    unsigned int v_dim, unsigned int u_dim,
-    double[:, :] v_phi, double[:, :] u_phi,
-    double[:] vector,
-    double[:] result):
-
-    cdef unsigned int s, i, j, u_min, u_max, v_min, v_max, ri, u, v, siz
-    cdef double v0, v1
-    siz = u_dim * v_dim
-
-    s = 0
-    for i in range(u_dim):
-        for j in range(v_dim):
-            u_min = (u_dim - 1) - i
-            v_min = (v_dim - 1) - j
-
-            ri = 0
-            for v in range(v_min, v_min + v_dim):
-                for u in range(u_min, u_min + u_dim):
-                    result[ri] += vector[s] * u_phi[v, u]
-                    result[ri] -= vector[s + siz] * v_phi[v, u]
-                    ri += 1
-            s += 1
-
-
-@cython.boundscheck(False)
-@cython.wraparound(False)
-def multiply_jacobi_core2(
-    int v_dim, int u_dim,
-    double[:, :] v_phi, double[:, :] u_phi,
-    double[:] vector,
-    double[:] result):
-
-    cdef int s1, s2, i, j, u_min, u_max, v_min, v_max, ri, u, v, siz, j_min, j_max, i_min, i_max
-
-    siz = u_dim * v_dim
-
-    for v in range(2 * v_dim - 1):
-        for u in range(2 * u_dim - 1):
-            i_min = max(0, (u_dim - 1) - u)
-            i_max = min(u_dim, ((2 * u_dim) - 1) - u)
-            for i in range(i_min, i_max):
-                s1 = i * u_dim
-                s2 = s1 + siz
-
-                j_min = max(0, (v_dim - 1) - v)
-                j_max = min(v_dim, ((2 * v_dim) - 1) - v)
-
-                u_min = (u_dim - 1) - i
-                v_min = (v_dim - 1) - j_min
-                ri = (v - ((v_dim - 1) - j_min)) * u_dim + (u - u_min)
-                for j in range(j_min, j_max):
-                    result[ri] += vector[s1 + j] * u_phi[v, u]
-                    result[ri] -= vector[s2 + j] * v_phi[v, u]
-                    ri += u_dim
-
->>>>>>> d7979cc2
+# -*- coding: utf-8 -*-
+"""Numerical core routines for the phase calculation using the real space approach.
+
+Provides a helper function to speed up :func:`~pyramid.phasemapper.phase_mag_real` of module
+:mod:`~pyramid.phasemapper`, by using C-speed for the for-loops and by omitting boundary and
+wraparound checks.
+
+"""
+
+
+import numpy as np
+import math
+
+cimport cython
+cimport numpy as np
+
+
+@cython.boundscheck(False)
+@cython.wraparound(False)
+def phase_mag_real_core(
+        unsigned int v_dim, unsigned int u_dim,
+        double[:, :] v_phi, double[:, :] u_phi,
+        double[:, :] v_mag, double[:, :] u_mag,
+        double[:, :] phase, float threshold):
+    '''Numerical core routine for the phase calculation using the real space approach.
+
+    Parameters
+    ----------
+    v_dim, u_dim : int
+        Dimensions of the projection along the two major axes.
+    v_phi, u_phi : :class:`~numpy.ndarray` (N=2)
+        Lookup tables for the pixel fields oriented in `u`- and `v`-direction.
+    v_mag, u_mag : :class:`~numpy.ndarray` (N=2)
+        Magnetization components in `u`- and `v`-direction.
+    phase : :class:`~numpy.ndarray` (N=2)
+        Matrix in which the resulting magnetic phase map should be stored.
+    threshold : float
+        The `threshold` determines which pixels contribute to the magnetic phase.
+
+    Returns
+    -------
+    None
+
+    '''
+    cdef unsigned int i, j, p, q, p_c, q_c
+    cdef double u_m, v_m
+    for j in range(v_dim):
+        for i in range(u_dim):
+            u_m = u_mag[j, i]
+            v_m = v_mag[j, i]
+            p_c = u_dim - 1 - i
+            q_c = v_dim - 1 - j
+            if abs(u_m) > threshold:
+                for q in range(v_dim):
+                    for p in range(u_dim):
+                        phase[q, p] += u_m * u_phi[q_c + q, p_c + p]
+            if abs(v_m) > threshold:
+                for q in range(v_dim):
+                    for p in range(u_dim):
+                        phase[q, p] -= v_m * v_phi[q_c + q, p_c + p]
+
+
+@cython.boundscheck(False)
+@cython.wraparound(False)
+def get_jacobi_core(
+    unsigned int v_dim, unsigned int u_dim,
+    double[:, :] v_phi, double[:, :] u_phi,
+    double[:, :] jacobi):
+    '''Numerical core routine for the jacobi matrix calculation.
+
+    Parameters
+    ----------
+    v_dim, u_dim : int
+        Dimensions of the projection along the two major axes.
+    v_phi, u_phi : :class:`~numpy.ndarray` (N=2)
+        Lookup tables for the pixel fields oriented in `u`- and `v`-direction.
+    jacobi : :class:`~numpy.ndarray` (N=2)
+        Jacobi matrix which is filled by this routine.
+
+    Returns
+    -------
+    None
+
+    '''
+    cdef unsigned int i, j, p, q, p_min, p_max, q_min, q_max, u_column, v_column, row
+    for j in range(v_dim):
+        for i in range(u_dim):
+            q_min = (v_dim-1) - j
+            q_max = (2*v_dim-1) - j
+            p_min = (u_dim-1) - i
+            p_max = (2*u_dim-1) - i
+            v_column = i + u_dim*j + u_dim*v_dim
+            u_column = i + u_dim*j
+            for q in range(q_min, q_max):
+                for p in range(p_min, p_max):
+                    q_c = q - (v_dim-1-j)  # start at zero for jacobi column
+                    p_c = p - (u_dim-1-i)  # start at zero for jacobi column
+                    row = p_c + u_dim*q_c
+                    # u-component:
+                    jacobi[row, u_column] =  u_phi[q, p]
+                    # v-component (note the minus!):
+                    jacobi[row, v_column] = -v_phi[q, p]
+
+
+@cython.boundscheck(False)
+@cython.wraparound(False)
+def get_jacobi_core(
+    unsigned int v_dim, unsigned int u_dim,
+    double[:, :] v_phi, double[:, :] u_phi,
+    double[:, :] jacobi):
+    '''DOCSTRING!'''
+    # TODO: Docstring!!!
+    cdef unsigned int i, j, p, q, p_min, p_max, q_min, q_max, u_column, v_column, row
+    for j in range(v_dim):
+        for i in range(u_dim):
+            # v_dim*u_dim columns for the u-component:
+            jacobi[:, i+u_dim*j] = \
+                np.reshape(u_phi[v_dim-1-j:(2*v_dim-1)-j, u_dim-1-i:(2*u_dim-1)-i], -1)
+            # v_dim*u_dim columns for the v-component (note the minus!):
+            jacobi[:, u_dim*v_dim+i+u_dim*j] = \
+                -np.reshape(v_phi[v_dim-1-j:(2*v_dim-1)-j, u_dim-1-i:(2*u_dim-1)-i], -1)
+
+
+@cython.boundscheck(False)
+@cython.wraparound(False)
+def multiply_jacobi_core(
+    unsigned int v_dim, unsigned int u_dim,
+    double[:, :] v_phi, double[:, :] u_phi,
+    double[:] vector,
+    double[:] result):
+
+    cdef unsigned int s, i, j, u_min, u_max, v_min, v_max, ri, u, v, siz
+    cdef double v0, v1
+    siz = u_dim * v_dim
+
+    s = 0
+    for i in range(u_dim):
+        for j in range(v_dim):
+            u_min = (u_dim - 1) - i
+            v_min = (v_dim - 1) - j
+
+            ri = 0
+            for v in range(v_min, v_min + v_dim):
+                for u in range(u_min, u_min + u_dim):
+                    result[ri] += vector[s] * u_phi[v, u]
+                    result[ri] -= vector[s + siz] * v_phi[v, u]
+                    ri += 1
+            s += 1
+
+
+@cython.boundscheck(False)
+@cython.wraparound(False)
+def multiply_jacobi_core2(
+    int v_dim, int u_dim,
+    double[:, :] v_phi, double[:, :] u_phi,
+    double[:] vector,
+    double[:] result):
+
+    cdef int s1, s2, i, j, u_min, u_max, v_min, v_max, ri, u, v, siz, j_min, j_max, i_min, i_max
+
+    siz = u_dim * v_dim
+
+    for v in range(2 * v_dim - 1):
+        for u in range(2 * u_dim - 1):
+            i_min = max(0, (u_dim - 1) - u)
+            i_max = min(u_dim, ((2 * u_dim) - 1) - u)
+            for i in range(i_min, i_max):
+                s1 = i * u_dim
+                s2 = s1 + siz
+
+                j_min = max(0, (v_dim - 1) - v)
+                j_max = min(v_dim, ((2 * v_dim) - 1) - v)
+
+                u_min = (u_dim - 1) - i
+                v_min = (v_dim - 1) - j_min
+                ri = (v - ((v_dim - 1) - j_min)) * u_dim + (u - u_min)
+                for j in range(j_min, j_max):
+                    result[ri] += vector[s1 + j] * u_phi[v, u]
+                    result[ri] -= vector[s2 + j] * v_phi[v, u]
+                    ri += u_dim
# -*- coding: utf-8 -*-
"""Create magnetic and electric phase maps from magnetization data.

This module executes several forward models to calculate the magnetic or electric phase map from
a given projection of a 3-dimensional magnetic distribution (see :mod:`~pyramid.projector`).
For the magnetic phase map, an approach using real space and one using Fourier space is provided.
The electrostatic contribution is calculated by using the assumption of a mean inner potential.

"""


import numpy as np
from numpy import pi

import pyramid.numcore as nc
from pyramid.kernel import Kernel


PHI_0 = -2067.83    # magnetic flux in T*nm²
H_BAR = 6.626E-34  # Planck constant in J*s
M_E = 9.109E-31    # electron mass in kg
Q_E = 1.602E-19    # electron charge in C
C = 2.998E8        # speed of light in m/s


<<<<<<< HEAD
def phase_mag(a, projection, b_0=1, kernel=None):
    '''Calculate the magnetic phase from magnetization data.
=======
# TODO: Kernel class? Creator, transform to fourier, get_jacobi?

class Kernel:
    # TODO: Docstrings!!!
    
    def __init__(self, dim, res, geometry='disc', b_0=1):
        # TODO: Docstring!!!
        def get_elementary_phase(geometry, n, m, res):
            if geometry == 'slab':
                def F_h(n, m):
                    a = np.log(res**2 * (n**2 + m**2))
                    b = np.arctan(n / m)
                    return n*a - 2*n + 2*m*b
                return 0.5 * (F_h(n-0.5, m-0.5) - F_h(n+0.5, m-0.5)
                            - F_h(n-0.5, m+0.5) + F_h(n+0.5, m+0.5))
            elif geometry == 'disc':
                in_or_out = np.logical_not(np.logical_and(n == 0, m == 0))
                return m / (n**2 + m**2 + 1E-30) * in_or_out
        self.dim = dim  # !!! size of the FOV, kernel is bigger!
        self.res = res
        self.geometry = geometry
        self.b_0 = b_0
        coeff = -res**2 / (2*PHI_0)
        v_dim, u_dim = dim
        u = np.linspace(-(u_dim-1), u_dim-1, num=2*u_dim-1)
        v = np.linspace(-(v_dim-1), v_dim-1, num=2*v_dim-1)
        uu, vv = np.meshgrid(u, v)
        self.u = coeff * get_elementary_phase(geometry, uu, vv, res)
        self.v = coeff * get_elementary_phase(geometry, vv, uu, res)
        size = 3*np.array(dim) - 1  # dim + (2*dim - 1) magnetisation + kernel
        fsize = 2 ** np.ceil(np.log2(size)).astype(int)  # next multiple of 2
        self.u_fft = np.fft.rfftn(self.u, fsize)
        self.v_fft = np.fft.rfftn(self.v, fsize)

    def get_jacobi(self):
        # TODO: Docstring!!!
        '''CAUTIOUS! Just use for small dimensions or computer will explode violently!'''
        v_dim, u_dim = self.dim
        jacobi = np.zeros((v_dim*u_dim, 2*v_dim*u_dim))  
    #    nc.get_jacobi_core(dim[0], dim[1], v_phi, u_phi, jacobi)
    #    return jacobi
        for j in range(v_dim):
            for i in range(u_dim):
                u_column = i + u_dim*j
                v_column = i + u_dim*j + u_dim*v_dim
                u_min = (u_dim-1) - i
                u_max = (2*u_dim-1) - i
                v_min = (v_dim-1) - j
                v_max = (2*v_dim-1) - j
                # u_dim*v_dim columns for the u-component:
                jacobi[:, u_column] = self.u[v_min:v_max, u_min:u_max].reshape(-1)
                # u_dim*v_dim columns for the v-component (note the minus!):
                jacobi[:, v_column] = -self.v[v_min:v_max, u_min:u_max].reshape(-1)
        return jacobi

    def multiply_jacobi(self, vector):
        # TODO: Docstring!!!
        # vector: v_dim*u_dim elements for u_mag and v_dim*u_dim elements for v_mag
        v_dim, u_dim = self.dim
        size = v_dim * u_dim
        assert len(vector) == 2*size, 'vector size not compatible!'
        result = np.zeros(size)
        for s in range(size):  # column-wise (two columns at a time, u- and v-component)
            i = s % u_dim
            j = int(s/u_dim)
            u_min = (u_dim-1) - i
            u_max = (2*u_dim-1) - i
            v_min = (v_dim-1) - j
            v_max = (2*v_dim-1) - j
            result += vector[s]*self.u[v_min:v_max, u_min:u_max].reshape(-1)  # u
            result += vector[s+size]*-self.v[v_min:v_max, u_min:u_max].reshape(-1)  # v        
        return result

    def multiply_jacobi_core(self, vector):
        v_dim, u_dim = self.dim
        size = v_dim * u_dim
        result = np.zeros(size)
        nc.multiply_jacobi_core(
            v_dim, u_dim, self.v, self.u, vector, result)
        return result

    def multiply_jacobi_core2(self, vector):
        v_dim, u_dim = self.dim
        size = v_dim * u_dim
        result = np.zeros(size)
        nc.multiply_jacobi_core2(
            v_dim, u_dim, self.v, self.u, vector, result)
        return result

    def multiply_jacobi_T(self, vector):
        # TODO: Docstring!!!
        # vector: v_dim*u_dim elements for u_mag and v_dim*u_dim elements for v_mag
        v_dim, u_dim = self.dim
        size = v_dim * u_dim
        assert len(vector) == size, 'vector size not compatible!'
        result = np.zeros(2*size)
        for s in range(size):  # row-wise (two rows at a time, u- and v-component)
            i = s % u_dim
            j = int(s/u_dim)
            u_min = (u_dim-1) - i
            u_max = (2*u_dim-1) - i
            v_min = (v_dim-1) - j
            v_max = (2*v_dim-1) - j
            result[s] = np.sum(vector*self.u[v_min:v_max, u_min:u_max].reshape(-1))  # u
            result[s+size] = np.sum(vector*-self.v[v_min:v_max, u_min:u_max].reshape(-1))  # v        
        return result


def phase_mag_real(res, projection, geometry='disc', b_0=1, jacobi=None):
    '''Calculate the magnetic phase from magnetization data (real space approach).
>>>>>>> d7979cc2

    Parameters
    ----------
    a : float
        The grid spacing in nm.
    projection : tuple (N=3) of :class:`~numpy.ndarray` (N=2)
        The in-plane projection of the magnetization as a tuple, storing the `u`- and `v`-component
        of the magnetization and the thickness projection for the resulting 2D-grid.
    b_0 : float, optional
        The magnetic induction corresponding to a magnetization `M`\ :sub:`0` in T.
        The default is 1.
    kernel : :class:`~pyramid.kernel.Kernel`, optional
        Specifies the kernel for the convolution with the magnetization data. If none is specified,
        one will be created with `disc` as the default geometry.

    Returns
    -------
    phase : :class:`~numpy.ndarray` (N=2)
        The phase as a 2-dimensional array.

    '''
    # Process input parameters:
    v_mag, u_mag = projection[:-1]
    dim = np.shape(u_mag)

    # Create kernel (lookup-tables for the phase of one pixel) if none is given:
    if kernel is None:
        kernel = Kernel(dim, a, b_0)

    # Fourier transform the projected magnetisation:
    u_mag_fft = np.fft.rfftn(u_mag, kernel.dim_fft)
    v_mag_fft = np.fft.rfftn(v_mag, kernel.dim_fft)

    # Convolve the magnetization with the kernel in Fourier space:
    u_phase = np.fft.irfftn(u_mag_fft * kernel.u_fft, kernel.dim_fft)[kernel.slice_fft].copy()
    v_phase = np.fft.irfftn(v_mag_fft * kernel.v_fft, kernel.dim_fft)[kernel.slice_fft].copy()

    # Return the result:
    return u_phase - v_phase


def phase_elec(a, projection, v_0=1, v_acc=30000):
    '''Calculate the electric phase from magnetization distributions.

    Parameters
    ----------
    a : float
        The grid spacing in nm.
    projection : tuple (N=3) of :class:`~numpy.ndarray` (N=2)
        The in-plane projection of the magnetization as a tuple, storing the u- and v-component
        of the magnetization and the thickness projection for the resulting 2D-grid.
    v_0 : float, optional
        The mean inner potential of the specimen in V. The default is 1.
    v_acc : float, optional
        The acceleration voltage of the electron microscope in V. The default is 30000.

    Returns
    -------
    phase : :class:`~numpy.ndarray` (N=2)
        The phase as a 2-dimensional array.

    '''
    # Process input parameters:
    lam = H_BAR / np.sqrt(2 * M_E * Q_E * v_acc * (1 + Q_E*v_acc / (2*M_E*C**2)))
    Ce = 2*pi*Q_E/lam * (Q_E*v_acc + M_E*C**2) / (Q_E*v_acc * (Q_E*v_acc + 2*M_E*C**2))
    # return phase:
    return v_0 * Ce * projection[-1] * a*1E-9


def phase_mag_real(a, projection, b_0=1, geometry='disc', jacobi=None):
    '''Calculate the magnetic phase from magnetization data (pure real space, no FFT-convolution).

    Parameters
    ----------
    a : float
        The grid spacing in nm.
    projection : tuple (N=3) of :class:`~numpy.ndarray` (N=2)
        The in-plane projection of the magnetization as a tuple, storing the `u`- and `v`-component
        of the magnetization and the thickness projection for the resulting 2D-grid.
    geometry : {'disc', 'slab'}, optional
        Specifies the elemental geometry to use for the pixel field.
        The default is 'disc', because of the smaller computational overhead.
    b_0 : float, optional
        The magnetic induction corresponding to a magnetization `M`\ :sub:`0` in T.
        The default is 1.
    jacobi : :class:`~numpy.ndarray` (N=2), optional
        Specifies the matrix in which to save the jacobi matrix. The jacobi matrix will not be
        calculated, if no matrix is specified (default), resulting in a faster computation.

    Returns
    -------
    phase : :class:`~numpy.ndarray` (N=2)
        The phase as a 2-dimensional array.

    '''
    # Process input parameters: 
    dim = np.shape(projection[0])
    v_mag, u_mag = projection[:-1]

    # Create kernel (lookup-tables for the phase of one pixel):
    kernel = Kernel(dim, a, b_0, geometry)
    u_phi = kernel.u
    v_phi = kernel.v

    # Calculation of the phase:
    phase = np.zeros(dim)
    threshold = 0
    if jacobi is not None:  # With Jacobian matrix (slower)
        jacobi[:] = 0  # Jacobi matrix --> zeros
        for j in range(dim[0]):
            for i in range(dim[1]):
                u_phase = u_phi[dim[0]-1-j:(2*dim[0]-1)-j, dim[1]-1-i:(2*dim[1]-1)-i]
                jacobi[:, i+dim[1]*j] = u_phase.reshape(-1)
                if abs(u_mag[j, i]) > threshold:
                    phase += u_mag[j, i] * u_phase
                v_phase = v_phi[dim[0]-1-j:(2*dim[0]-1)-j, dim[1]-1-i:(2*dim[1]-1)-i]
                jacobi[:, dim[1]*dim[0]+i+dim[1]*j] = -v_phase.reshape(-1)
                if abs(v_mag[j, i]) > threshold:
                    phase -= v_mag[j, i] * v_phase
    else:  # Without Jacobi matrix (faster)
        nc.phase_mag_real_core(dim[0], dim[1], v_phi, u_phi, v_mag, u_mag, phase, threshold)
    # Return the phase:
    return phase


def phase_mag_fourier(a, projection, padding=0, b_0=1):
    '''Calculate the magnetic phase from magnetization data (Fourier space approach).

    Parameters
    ----------
    a : float
        The grid spacing in nm.
    projection : tuple (N=3) of :class:`~numpy.ndarray` (N=2)
        The in-plane projection of the magnetization as a tuple, storing the `u`- and `v`-component
        of the magnetization and the thickness projection for the resulting 2D-grid.
    padding : int, optional
        Factor for the zero padding. The default is 0 (no padding). For a factor of n the number
        of pixels is increase by ``(1+n)**2``. Padded zeros are cropped at the end.
    b_0 : float, optional
        The magnetic induction corresponding to a magnetization `M`\ :sub:`0` in T.
        The default is 1.

    Returns
    -------
    phase : :class:`~numpy.ndarray` (N=2)
        The phase as a 2-dimensional array.

    '''
    v_dim, u_dim = np.shape(projection[0])
    v_mag, u_mag = projection[:-1]
    # Create zero padded matrices:
    u_pad = u_dim/2 * padding
    v_pad = v_dim/2 * padding
    u_mag_big = np.zeros(((1 + padding) * v_dim, (1 + padding) * u_dim))
    v_mag_big = np.zeros(((1 + padding) * v_dim, (1 + padding) * u_dim))
    u_mag_big[v_pad:v_pad+v_dim, u_pad:u_pad+u_dim] = u_mag
    v_mag_big[v_pad:v_pad+v_dim, u_pad:u_pad+u_dim] = v_mag
    # Fourier transform of the two components:
    u_mag_fft = np.fft.fftshift(np.fft.rfft2(u_mag_big), axes=0)
    v_mag_fft = np.fft.fftshift(np.fft.rfft2(v_mag_big), axes=0)
    # Calculate the Fourier transform of the phase:
    f_nyq = 0.5 / a  # nyquist frequency
    f_u = np.linspace(0, f_nyq, u_mag_fft.shape[1])
    f_v = np.linspace(-f_nyq, f_nyq, u_mag_fft.shape[0], endpoint=False)
    f_uu, f_vv = np.meshgrid(f_u, f_v)
    coeff = (1j*b_0) / (2*PHI_0)
    phase_fft = coeff * a * (u_mag_fft*f_vv - v_mag_fft*f_uu) / (f_uu**2 + f_vv**2 + 1e-30)
    # Transform to real space and revert padding:
    phase_big = np.fft.irfft2(np.fft.ifftshift(phase_fft, axes=0))
    phase = phase_big[v_pad:v_pad+v_dim, u_pad:u_pad+u_dim]
    return phase
<|MERGE_RESOLUTION|>--- conflicted
+++ resolved
@@ -1,311 +1,214 @@
-# -*- coding: utf-8 -*-
-"""Create magnetic and electric phase maps from magnetization data.
-
-This module executes several forward models to calculate the magnetic or electric phase map from
-a given projection of a 3-dimensional magnetic distribution (see :mod:`~pyramid.projector`).
-For the magnetic phase map, an approach using real space and one using Fourier space is provided.
-The electrostatic contribution is calculated by using the assumption of a mean inner potential.
-
-"""
-
-
-import numpy as np
-from numpy import pi
-
-import pyramid.numcore as nc
-from pyramid.kernel import Kernel
-
-
-PHI_0 = -2067.83    # magnetic flux in T*nm²
-H_BAR = 6.626E-34  # Planck constant in J*s
-M_E = 9.109E-31    # electron mass in kg
-Q_E = 1.602E-19    # electron charge in C
-C = 2.998E8        # speed of light in m/s
-
-
-<<<<<<< HEAD
-def phase_mag(a, projection, b_0=1, kernel=None):
-    '''Calculate the magnetic phase from magnetization data.
-=======
-# TODO: Kernel class? Creator, transform to fourier, get_jacobi?
-
-class Kernel:
-    # TODO: Docstrings!!!
-    
-    def __init__(self, dim, res, geometry='disc', b_0=1):
-        # TODO: Docstring!!!
-        def get_elementary_phase(geometry, n, m, res):
-            if geometry == 'slab':
-                def F_h(n, m):
-                    a = np.log(res**2 * (n**2 + m**2))
-                    b = np.arctan(n / m)
-                    return n*a - 2*n + 2*m*b
-                return 0.5 * (F_h(n-0.5, m-0.5) - F_h(n+0.5, m-0.5)
-                            - F_h(n-0.5, m+0.5) + F_h(n+0.5, m+0.5))
-            elif geometry == 'disc':
-                in_or_out = np.logical_not(np.logical_and(n == 0, m == 0))
-                return m / (n**2 + m**2 + 1E-30) * in_or_out
-        self.dim = dim  # !!! size of the FOV, kernel is bigger!
-        self.res = res
-        self.geometry = geometry
-        self.b_0 = b_0
-        coeff = -res**2 / (2*PHI_0)
-        v_dim, u_dim = dim
-        u = np.linspace(-(u_dim-1), u_dim-1, num=2*u_dim-1)
-        v = np.linspace(-(v_dim-1), v_dim-1, num=2*v_dim-1)
-        uu, vv = np.meshgrid(u, v)
-        self.u = coeff * get_elementary_phase(geometry, uu, vv, res)
-        self.v = coeff * get_elementary_phase(geometry, vv, uu, res)
-        size = 3*np.array(dim) - 1  # dim + (2*dim - 1) magnetisation + kernel
-        fsize = 2 ** np.ceil(np.log2(size)).astype(int)  # next multiple of 2
-        self.u_fft = np.fft.rfftn(self.u, fsize)
-        self.v_fft = np.fft.rfftn(self.v, fsize)
-
-    def get_jacobi(self):
-        # TODO: Docstring!!!
-        '''CAUTIOUS! Just use for small dimensions or computer will explode violently!'''
-        v_dim, u_dim = self.dim
-        jacobi = np.zeros((v_dim*u_dim, 2*v_dim*u_dim))  
-    #    nc.get_jacobi_core(dim[0], dim[1], v_phi, u_phi, jacobi)
-    #    return jacobi
-        for j in range(v_dim):
-            for i in range(u_dim):
-                u_column = i + u_dim*j
-                v_column = i + u_dim*j + u_dim*v_dim
-                u_min = (u_dim-1) - i
-                u_max = (2*u_dim-1) - i
-                v_min = (v_dim-1) - j
-                v_max = (2*v_dim-1) - j
-                # u_dim*v_dim columns for the u-component:
-                jacobi[:, u_column] = self.u[v_min:v_max, u_min:u_max].reshape(-1)
-                # u_dim*v_dim columns for the v-component (note the minus!):
-                jacobi[:, v_column] = -self.v[v_min:v_max, u_min:u_max].reshape(-1)
-        return jacobi
-
-    def multiply_jacobi(self, vector):
-        # TODO: Docstring!!!
-        # vector: v_dim*u_dim elements for u_mag and v_dim*u_dim elements for v_mag
-        v_dim, u_dim = self.dim
-        size = v_dim * u_dim
-        assert len(vector) == 2*size, 'vector size not compatible!'
-        result = np.zeros(size)
-        for s in range(size):  # column-wise (two columns at a time, u- and v-component)
-            i = s % u_dim
-            j = int(s/u_dim)
-            u_min = (u_dim-1) - i
-            u_max = (2*u_dim-1) - i
-            v_min = (v_dim-1) - j
-            v_max = (2*v_dim-1) - j
-            result += vector[s]*self.u[v_min:v_max, u_min:u_max].reshape(-1)  # u
-            result += vector[s+size]*-self.v[v_min:v_max, u_min:u_max].reshape(-1)  # v        
-        return result
-
-    def multiply_jacobi_core(self, vector):
-        v_dim, u_dim = self.dim
-        size = v_dim * u_dim
-        result = np.zeros(size)
-        nc.multiply_jacobi_core(
-            v_dim, u_dim, self.v, self.u, vector, result)
-        return result
-
-    def multiply_jacobi_core2(self, vector):
-        v_dim, u_dim = self.dim
-        size = v_dim * u_dim
-        result = np.zeros(size)
-        nc.multiply_jacobi_core2(
-            v_dim, u_dim, self.v, self.u, vector, result)
-        return result
-
-    def multiply_jacobi_T(self, vector):
-        # TODO: Docstring!!!
-        # vector: v_dim*u_dim elements for u_mag and v_dim*u_dim elements for v_mag
-        v_dim, u_dim = self.dim
-        size = v_dim * u_dim
-        assert len(vector) == size, 'vector size not compatible!'
-        result = np.zeros(2*size)
-        for s in range(size):  # row-wise (two rows at a time, u- and v-component)
-            i = s % u_dim
-            j = int(s/u_dim)
-            u_min = (u_dim-1) - i
-            u_max = (2*u_dim-1) - i
-            v_min = (v_dim-1) - j
-            v_max = (2*v_dim-1) - j
-            result[s] = np.sum(vector*self.u[v_min:v_max, u_min:u_max].reshape(-1))  # u
-            result[s+size] = np.sum(vector*-self.v[v_min:v_max, u_min:u_max].reshape(-1))  # v        
-        return result
-
-
-def phase_mag_real(res, projection, geometry='disc', b_0=1, jacobi=None):
-    '''Calculate the magnetic phase from magnetization data (real space approach).
->>>>>>> d7979cc2
-
-    Parameters
-    ----------
-    a : float
-        The grid spacing in nm.
-    projection : tuple (N=3) of :class:`~numpy.ndarray` (N=2)
-        The in-plane projection of the magnetization as a tuple, storing the `u`- and `v`-component
-        of the magnetization and the thickness projection for the resulting 2D-grid.
-    b_0 : float, optional
-        The magnetic induction corresponding to a magnetization `M`\ :sub:`0` in T.
-        The default is 1.
-    kernel : :class:`~pyramid.kernel.Kernel`, optional
-        Specifies the kernel for the convolution with the magnetization data. If none is specified,
-        one will be created with `disc` as the default geometry.
-
-    Returns
-    -------
-    phase : :class:`~numpy.ndarray` (N=2)
-        The phase as a 2-dimensional array.
-
-    '''
-    # Process input parameters:
-    v_mag, u_mag = projection[:-1]
-    dim = np.shape(u_mag)
-
-    # Create kernel (lookup-tables for the phase of one pixel) if none is given:
-    if kernel is None:
-        kernel = Kernel(dim, a, b_0)
-
-    # Fourier transform the projected magnetisation:
-    u_mag_fft = np.fft.rfftn(u_mag, kernel.dim_fft)
-    v_mag_fft = np.fft.rfftn(v_mag, kernel.dim_fft)
-
-    # Convolve the magnetization with the kernel in Fourier space:
-    u_phase = np.fft.irfftn(u_mag_fft * kernel.u_fft, kernel.dim_fft)[kernel.slice_fft].copy()
-    v_phase = np.fft.irfftn(v_mag_fft * kernel.v_fft, kernel.dim_fft)[kernel.slice_fft].copy()
-
-    # Return the result:
-    return u_phase - v_phase
-
-
-def phase_elec(a, projection, v_0=1, v_acc=30000):
-    '''Calculate the electric phase from magnetization distributions.
-
-    Parameters
-    ----------
-    a : float
-        The grid spacing in nm.
-    projection : tuple (N=3) of :class:`~numpy.ndarray` (N=2)
-        The in-plane projection of the magnetization as a tuple, storing the u- and v-component
-        of the magnetization and the thickness projection for the resulting 2D-grid.
-    v_0 : float, optional
-        The mean inner potential of the specimen in V. The default is 1.
-    v_acc : float, optional
-        The acceleration voltage of the electron microscope in V. The default is 30000.
-
-    Returns
-    -------
-    phase : :class:`~numpy.ndarray` (N=2)
-        The phase as a 2-dimensional array.
-
-    '''
-    # Process input parameters:
-    lam = H_BAR / np.sqrt(2 * M_E * Q_E * v_acc * (1 + Q_E*v_acc / (2*M_E*C**2)))
-    Ce = 2*pi*Q_E/lam * (Q_E*v_acc + M_E*C**2) / (Q_E*v_acc * (Q_E*v_acc + 2*M_E*C**2))
-    # return phase:
-    return v_0 * Ce * projection[-1] * a*1E-9
-
-
-def phase_mag_real(a, projection, b_0=1, geometry='disc', jacobi=None):
-    '''Calculate the magnetic phase from magnetization data (pure real space, no FFT-convolution).
-
-    Parameters
-    ----------
-    a : float
-        The grid spacing in nm.
-    projection : tuple (N=3) of :class:`~numpy.ndarray` (N=2)
-        The in-plane projection of the magnetization as a tuple, storing the `u`- and `v`-component
-        of the magnetization and the thickness projection for the resulting 2D-grid.
-    geometry : {'disc', 'slab'}, optional
-        Specifies the elemental geometry to use for the pixel field.
-        The default is 'disc', because of the smaller computational overhead.
-    b_0 : float, optional
-        The magnetic induction corresponding to a magnetization `M`\ :sub:`0` in T.
-        The default is 1.
-    jacobi : :class:`~numpy.ndarray` (N=2), optional
-        Specifies the matrix in which to save the jacobi matrix. The jacobi matrix will not be
-        calculated, if no matrix is specified (default), resulting in a faster computation.
-
-    Returns
-    -------
-    phase : :class:`~numpy.ndarray` (N=2)
-        The phase as a 2-dimensional array.
-
-    '''
-    # Process input parameters: 
-    dim = np.shape(projection[0])
-    v_mag, u_mag = projection[:-1]
-
-    # Create kernel (lookup-tables for the phase of one pixel):
-    kernel = Kernel(dim, a, b_0, geometry)
-    u_phi = kernel.u
-    v_phi = kernel.v
-
-    # Calculation of the phase:
-    phase = np.zeros(dim)
-    threshold = 0
-    if jacobi is not None:  # With Jacobian matrix (slower)
-        jacobi[:] = 0  # Jacobi matrix --> zeros
-        for j in range(dim[0]):
-            for i in range(dim[1]):
-                u_phase = u_phi[dim[0]-1-j:(2*dim[0]-1)-j, dim[1]-1-i:(2*dim[1]-1)-i]
-                jacobi[:, i+dim[1]*j] = u_phase.reshape(-1)
-                if abs(u_mag[j, i]) > threshold:
-                    phase += u_mag[j, i] * u_phase
-                v_phase = v_phi[dim[0]-1-j:(2*dim[0]-1)-j, dim[1]-1-i:(2*dim[1]-1)-i]
-                jacobi[:, dim[1]*dim[0]+i+dim[1]*j] = -v_phase.reshape(-1)
-                if abs(v_mag[j, i]) > threshold:
-                    phase -= v_mag[j, i] * v_phase
-    else:  # Without Jacobi matrix (faster)
-        nc.phase_mag_real_core(dim[0], dim[1], v_phi, u_phi, v_mag, u_mag, phase, threshold)
-    # Return the phase:
-    return phase
-
-
-def phase_mag_fourier(a, projection, padding=0, b_0=1):
-    '''Calculate the magnetic phase from magnetization data (Fourier space approach).
-
-    Parameters
-    ----------
-    a : float
-        The grid spacing in nm.
-    projection : tuple (N=3) of :class:`~numpy.ndarray` (N=2)
-        The in-plane projection of the magnetization as a tuple, storing the `u`- and `v`-component
-        of the magnetization and the thickness projection for the resulting 2D-grid.
-    padding : int, optional
-        Factor for the zero padding. The default is 0 (no padding). For a factor of n the number
-        of pixels is increase by ``(1+n)**2``. Padded zeros are cropped at the end.
-    b_0 : float, optional
-        The magnetic induction corresponding to a magnetization `M`\ :sub:`0` in T.
-        The default is 1.
-
-    Returns
-    -------
-    phase : :class:`~numpy.ndarray` (N=2)
-        The phase as a 2-dimensional array.
-
-    '''
-    v_dim, u_dim = np.shape(projection[0])
-    v_mag, u_mag = projection[:-1]
-    # Create zero padded matrices:
-    u_pad = u_dim/2 * padding
-    v_pad = v_dim/2 * padding
-    u_mag_big = np.zeros(((1 + padding) * v_dim, (1 + padding) * u_dim))
-    v_mag_big = np.zeros(((1 + padding) * v_dim, (1 + padding) * u_dim))
-    u_mag_big[v_pad:v_pad+v_dim, u_pad:u_pad+u_dim] = u_mag
-    v_mag_big[v_pad:v_pad+v_dim, u_pad:u_pad+u_dim] = v_mag
-    # Fourier transform of the two components:
-    u_mag_fft = np.fft.fftshift(np.fft.rfft2(u_mag_big), axes=0)
-    v_mag_fft = np.fft.fftshift(np.fft.rfft2(v_mag_big), axes=0)
-    # Calculate the Fourier transform of the phase:
-    f_nyq = 0.5 / a  # nyquist frequency
-    f_u = np.linspace(0, f_nyq, u_mag_fft.shape[1])
-    f_v = np.linspace(-f_nyq, f_nyq, u_mag_fft.shape[0], endpoint=False)
-    f_uu, f_vv = np.meshgrid(f_u, f_v)
-    coeff = (1j*b_0) / (2*PHI_0)
-    phase_fft = coeff * a * (u_mag_fft*f_vv - v_mag_fft*f_uu) / (f_uu**2 + f_vv**2 + 1e-30)
-    # Transform to real space and revert padding:
-    phase_big = np.fft.irfft2(np.fft.ifftshift(phase_fft, axes=0))
-    phase = phase_big[v_pad:v_pad+v_dim, u_pad:u_pad+u_dim]
-    return phase
+# -*- coding: utf-8 -*-
+"""Create magnetic and electric phase maps from magnetization data.
+
+This module executes several forward models to calculate the magnetic or electric phase map from
+a given projection of a 3-dimensional magnetic distribution (see :mod:`~pyramid.projector`).
+For the magnetic phase map, an approach using real space and one using Fourier space is provided.
+The electrostatic contribution is calculated by using the assumption of a mean inner potential.
+
+"""
+
+
+import numpy as np
+from numpy import pi
+
+import pyramid.numcore as nc
+from pyramid.kernel import Kernel
+
+
+PHI_0 = -2067.83    # magnetic flux in T*nm²
+H_BAR = 6.626E-34  # Planck constant in J*s
+M_E = 9.109E-31    # electron mass in kg
+Q_E = 1.602E-19    # electron charge in C
+C = 2.998E8        # speed of light in m/s
+
+
+def phase_mag(a, projection, b_0=1, kernel=None):
+    '''Calculate the magnetic phase from magnetization data.
+    def multiply_jacobi_core(self, vector):
+        v_dim, u_dim = self.dim
+        size = v_dim * u_dim
+        result = np.zeros(size)
+        nc.multiply_jacobi_core(
+            v_dim, u_dim, self.v, self.u, vector, result)
+        return result
+
+    def multiply_jacobi_core2(self, vector):
+        v_dim, u_dim = self.dim
+        size = v_dim * u_dim
+        result = np.zeros(size)
+        nc.multiply_jacobi_core2(
+            v_dim, u_dim, self.v, self.u, vector, result)
+        return result
+
+
+    Parameters
+    ----------
+    a : float
+        The grid spacing in nm.
+    projection : tuple (N=3) of :class:`~numpy.ndarray` (N=2)
+        The in-plane projection of the magnetization as a tuple, storing the `u`- and `v`-component
+        of the magnetization and the thickness projection for the resulting 2D-grid.
+    b_0 : float, optional
+        The magnetic induction corresponding to a magnetization `M`\ :sub:`0` in T.
+        The default is 1.
+    kernel : :class:`~pyramid.kernel.Kernel`, optional
+        Specifies the kernel for the convolution with the magnetization data. If none is specified,
+        one will be created with `disc` as the default geometry.
+
+    Returns
+    -------
+    phase : :class:`~numpy.ndarray` (N=2)
+        The phase as a 2-dimensional array.
+
+    '''
+    # Process input parameters:
+    v_mag, u_mag = projection[:-1]
+    dim = np.shape(u_mag)
+
+    # Create kernel (lookup-tables for the phase of one pixel) if none is given:
+    if kernel is None:
+        kernel = Kernel(dim, a, b_0)
+
+    # Fourier transform the projected magnetisation:
+    u_mag_fft = np.fft.rfftn(u_mag, kernel.dim_fft)
+    v_mag_fft = np.fft.rfftn(v_mag, kernel.dim_fft)
+
+    # Convolve the magnetization with the kernel in Fourier space:
+    u_phase = np.fft.irfftn(u_mag_fft * kernel.u_fft, kernel.dim_fft)[kernel.slice_fft].copy()
+    v_phase = np.fft.irfftn(v_mag_fft * kernel.v_fft, kernel.dim_fft)[kernel.slice_fft].copy()
+
+    # Return the result:
+    return u_phase - v_phase
+
+
+def phase_elec(a, projection, v_0=1, v_acc=30000):
+    '''Calculate the electric phase from magnetization distributions.
+
+    Parameters
+    ----------
+    a : float
+        The grid spacing in nm.
+    projection : tuple (N=3) of :class:`~numpy.ndarray` (N=2)
+        The in-plane projection of the magnetization as a tuple, storing the u- and v-component
+        of the magnetization and the thickness projection for the resulting 2D-grid.
+    v_0 : float, optional
+        The mean inner potential of the specimen in V. The default is 1.
+    v_acc : float, optional
+        The acceleration voltage of the electron microscope in V. The default is 30000.
+
+    Returns
+    -------
+    phase : :class:`~numpy.ndarray` (N=2)
+        The phase as a 2-dimensional array.
+
+    '''
+    # Process input parameters:
+    lam = H_BAR / np.sqrt(2 * M_E * Q_E * v_acc * (1 + Q_E*v_acc / (2*M_E*C**2)))
+    Ce = 2*pi*Q_E/lam * (Q_E*v_acc + M_E*C**2) / (Q_E*v_acc * (Q_E*v_acc + 2*M_E*C**2))
+    # return phase:
+    return v_0 * Ce * projection[-1] * a*1E-9
+
+
+def phase_mag_real(a, projection, b_0=1, geometry='disc', jacobi=None):
+    '''Calculate the magnetic phase from magnetization data (pure real space, no FFT-convolution).
+
+    Parameters
+    ----------
+    a : float
+        The grid spacing in nm.
+    projection : tuple (N=3) of :class:`~numpy.ndarray` (N=2)
+        The in-plane projection of the magnetization as a tuple, storing the `u`- and `v`-component
+        of the magnetization and the thickness projection for the resulting 2D-grid.
+    geometry : {'disc', 'slab'}, optional
+        Specifies the elemental geometry to use for the pixel field.
+        The default is 'disc', because of the smaller computational overhead.
+    b_0 : float, optional
+        The magnetic induction corresponding to a magnetization `M`\ :sub:`0` in T.
+        The default is 1.
+    jacobi : :class:`~numpy.ndarray` (N=2), optional
+        Specifies the matrix in which to save the jacobi matrix. The jacobi matrix will not be
+        calculated, if no matrix is specified (default), resulting in a faster computation.
+
+    Returns
+    -------
+    phase : :class:`~numpy.ndarray` (N=2)
+        The phase as a 2-dimensional array.
+
+    '''
+    # Process input parameters: 
+    dim = np.shape(projection[0])
+    v_mag, u_mag = projection[:-1]
+
+    # Create kernel (lookup-tables for the phase of one pixel):
+    kernel = Kernel(dim, a, b_0, geometry)
+    u_phi = kernel.u
+    v_phi = kernel.v
+
+    # Calculation of the phase:
+    phase = np.zeros(dim)
+    threshold = 0
+    if jacobi is not None:  # With Jacobian matrix (slower)
+        jacobi[:] = 0  # Jacobi matrix --> zeros
+        for j in range(dim[0]):
+            for i in range(dim[1]):
+                u_phase = u_phi[dim[0]-1-j:(2*dim[0]-1)-j, dim[1]-1-i:(2*dim[1]-1)-i]
+                jacobi[:, i+dim[1]*j] = u_phase.reshape(-1)
+                if abs(u_mag[j, i]) > threshold:
+                    phase += u_mag[j, i] * u_phase
+                v_phase = v_phi[dim[0]-1-j:(2*dim[0]-1)-j, dim[1]-1-i:(2*dim[1]-1)-i]
+                jacobi[:, dim[1]*dim[0]+i+dim[1]*j] = -v_phase.reshape(-1)
+                if abs(v_mag[j, i]) > threshold:
+                    phase -= v_mag[j, i] * v_phase
+    else:  # Without Jacobi matrix (faster)
+        nc.phase_mag_real_core(dim[0], dim[1], v_phi, u_phi, v_mag, u_mag, phase, threshold)
+    # Return the phase:
+    return phase
+
+
+def phase_mag_fourier(a, projection, padding=0, b_0=1):
+    '''Calculate the magnetic phase from magnetization data (Fourier space approach).
+
+    Parameters
+    ----------
+    a : float
+        The grid spacing in nm.
+    projection : tuple (N=3) of :class:`~numpy.ndarray` (N=2)
+        The in-plane projection of the magnetization as a tuple, storing the `u`- and `v`-component
+        of the magnetization and the thickness projection for the resulting 2D-grid.
+    padding : int, optional
+        Factor for the zero padding. The default is 0 (no padding). For a factor of n the number
+        of pixels is increase by ``(1+n)**2``. Padded zeros are cropped at the end.
+    b_0 : float, optional
+        The magnetic induction corresponding to a magnetization `M`\ :sub:`0` in T.
+        The default is 1.
+
+    Returns
+    -------
+    phase : :class:`~numpy.ndarray` (N=2)
+        The phase as a 2-dimensional array.
+
+    '''
+    v_dim, u_dim = np.shape(projection[0])
+    v_mag, u_mag = projection[:-1]
+    # Create zero padded matrices:
+    u_pad = u_dim/2 * padding
+    v_pad = v_dim/2 * padding
+    u_mag_big = np.zeros(((1 + padding) * v_dim, (1 + padding) * u_dim))
+    v_mag_big = np.zeros(((1 + padding) * v_dim, (1 + padding) * u_dim))
+    u_mag_big[v_pad:v_pad+v_dim, u_pad:u_pad+u_dim] = u_mag
+    v_mag_big[v_pad:v_pad+v_dim, u_pad:u_pad+u_dim] = v_mag
+    # Fourier transform of the two components:
+    u_mag_fft = np.fft.fftshift(np.fft.rfft2(u_mag_big), axes=0)
+    v_mag_fft = np.fft.fftshift(np.fft.rfft2(v_mag_big), axes=0)
+    # Calculate the Fourier transform of the phase:
+    f_nyq = 0.5 / a  # nyquist frequency
+    f_u = np.linspace(0, f_nyq, u_mag_fft.shape[1])
+    f_v = np.linspace(-f_nyq, f_nyq, u_mag_fft.shape[0], endpoint=False)
+    f_uu, f_vv = np.meshgrid(f_u, f_v)
+    coeff = (1j*b_0) / (2*PHI_0)
+    phase_fft = coeff * a * (u_mag_fft*f_vv - v_mag_fft*f_uu) / (f_uu**2 + f_vv**2 + 1e-30)
+    # Transform to real space and revert padding:
+    phase_big = np.fft.irfft2(np.fft.ifftshift(phase_fft, axes=0))
+    phase = phase_big[v_pad:v_pad+v_dim, u_pad:u_pad+u_dim]
+    return phase
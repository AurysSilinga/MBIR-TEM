# -*- coding: utf-8 -*-
"""Reconstruct magnetic distributions from given phasemaps.

This module reconstructs 3-dimensional magnetic distributions (as :class:`~pyramid.magdata.MagData`
objects) from a given set of phase maps (represented by :class:`~pyramid.phasemap.PhaseMap`
objects) by using several model based reconstruction algorithms which use the forward model
provided by :mod:`~pyramid.projector` and :mod:`~pyramid.phasemapper` and a priori knowledge of
the distribution.

"""


import numpy as np

from pyramid.kernel import Kernel
from pyramid.projector import SimpleProjector
from pyramid.phasemapper import PhaseMapperRDFC
from pyramid.costfunction import Costfunction
from pyramid.magdata import MagData

from jutil import cg, minimizer

from scipy.optimize import leastsq

import logging


LOG = logging.getLogger(__name__)


class PrintIterator(object):

    '''Iterator class which is responsible to give feedback during reconstruction iterations.

    Parameters
    ----------
    cost : :class:`~.Costfunction`
        :class:`~.Costfunction` class for outputting the `cost` of the current magnetization
        distribution. This should decrease per iteration if the algorithm converges and is only
        printed for a `verbosity` of 2.
    verbosity : {0, 1, 2}, optional
        Parameter defining the verbosity of the output. `2` will show the current number of the
        iteration and the cost of the current distribution. `1` will just show the iteration
        number and `0` will prevent output all together.

    Notes
    -----
    Normally this class should not be used by the user and is instantiated whithin the
    :mod:`~.reconstruction` module itself.

    '''

    LOG = logging.getLogger(__name__ + '.PrintIterator')

    def __init__(self, cost, verbosity):
        self.LOG.debug('Calling __init__')
        self.cost = cost
        self.verbosity = verbosity
        assert verbosity in {0, 1, 2}, 'verbosity has to be set to 0, 1 or 2!'
        self.iteration = 0
        self.LOG.debug('Created ' + str(self))

    def __call__(self, xk):
        self.LOG.debug('Calling __call__')
        if self.verbosity == 0:
            return
        print 'iteration #', self.next(),
        if self.verbosity > 1:
            print 'cost =', self.cost(xk)
        else:
            print ''

    def __repr__(self):
        self.LOG.debug('Calling __repr__')
        return '%s(cost=%r, verbosity=%r)' % (self.__class__, self.cost, self.verbosity)

    def __str__(self):
        self.LOG.debug('Calling __str__')
        return 'PrintIterator(cost=%s, verbosity=%s)' % (self.cost, self.verbosity)

    def next(self):
        self.iteration += 1
        return self.iteration


def optimize_linear(data, regularisator=None, max_iter=None):
    '''Reconstruct a three-dimensional magnetic distribution from given phase maps via the
    conjugate gradient optimizaion method :func:`~.scipy.sparse.linalg.cg`.
    Blazingly fast for l2-based cost functions.

    Parameters
    ----------
    data : :class:`~.DataSet`
        :class:`~.DataSet` object containing all phase maps in :class:`~.PhaseMap` objects and all
        projection directions in :class:`~.Projector` objects. These provide the essential
        information for the reconstruction.
    regularisator : :class:`~.Regularisator`, optional
        Regularisator class that's responsible for the regularisation term. Defaults to zero
        order Tikhonov if none is provided.

    Returns
    -------
    mag_data : :class:`~pyramid.magdata.MagData`
        The reconstructed magnetic distribution as a :class:`~.MagData` object.

    '''
<<<<<<< HEAD
    LOG.debug('Calling optimize_sparse_cg')
    # Set up necessary objects:
    cost = Costfunction(data, regularisator)
    print cost(np.zeros(cost.n))
    x_opt = cg.conj_grad_minimize(cost, max_iter=20)
    print cost(x_opt)
=======
    import jutil.cg as jcg
    LOG.debug('Calling optimize_linear')
    # Set up necessary objects:
    cost = Costfunction(data, regularisator)
    LOG.info('Cost before optimization: {}'.format(cost(np.zeros(cost.n))))
    x_opt = jcg.conj_grad_minimize(cost, max_iter=max_iter)
    LOG.info('Cost after optimization: {}'.format(cost(x_opt)))
>>>>>>> 160612de
    # Create and return fitting MagData object:
    mag_opt = MagData(data.a, np.zeros((3,) + data.dim))
    mag_opt.set_vector(x_opt, data.mask)
    return mag_opt


def optimize_nonlin(data, first_guess=None, regularisator=None):
    '''Reconstruct a three-dimensional magnetic distribution from given phase maps via
    steepest descent method. This is slow, but works best for non l2-regularisators.


    Parameters
    ----------
    data : :class:`~.DataSet`
        :class:`~.DataSet` object containing all phase maps in :class:`~.PhaseMap` objects and all
        projection directions in :class:`~.Projector` objects. These provide the essential
        information for the reconstruction.
    first_fuess : :class:`~pyramid.magdata.MagData`
        magnetization to start the non-linear iteration with.
    regularisator : :class:`~.Regularisator`, optional
        Regularisator class that's responsible for the regularisation term.

    Returns
    -------
    mag_data : :class:`~pyramid.magdata.MagData`
        The reconstructed magnetic distribution as a :class:`~.MagData` object.

    '''
<<<<<<< HEAD
    LOG.debug('Calling optimize_cg')
=======
    import jutil.minimizer as jmin
    import jutil.norms as jnorms
    LOG.debug('Calling optimize_nonlin')
>>>>>>> 160612de
    if first_guess is None:
        first_guess = MagData(data.a, np.zeros((3,) + data.dim))

    x_0 = first_guess.get_vector(data.mask)
    cost = Costfunction(data, regularisator)
    assert len(x_0) == cost.n, (len(x_0), cost.m, cost.n)

    p = regularisator.p
    q = 1. / (1. - (1. / p))
    lp = regularisator.norm
    lq = jnorms.LPPow(q, 1e-20)

    def preconditioner(_, direc):
        direc_p = direc / abs(direc).max()
        direc_p = 10 * (1. / q) * lq.jac(direc_p)
        return direc_p

    # This Method is semi-best for Lp type problems. Takes forever, though
    LOG.info('Cost before optimization: {}'.format(cost(np.zeros(cost.n))))
    result = jmin.minimize(
        cost, x_0,
        method="SteepestDescent",
        options={"preconditioner": preconditioner},
        tol={"max_iteration": 10000})
    x_opt = result.x
    LOG.info('Cost after optimization: {}'.format(cost(x_opt)))
    mag_opt = MagData(data.a, np.zeros((3,) + data.dim))
    mag_opt.set_vector(x_opt, data.mask)
    return mag_opt


<<<<<<< HEAD
#   jac1 = np.array([fwd_model.jac_dot(x_0, np.eye(fwd_model.m)[:, i])
#                    for i in range(fwd_model.m)])
#   jac2 = np.array([fwd_model.jac_T_dot(x_0, np.eye(fwd_model.n)[:, i])
#                    for i in range(fwd_model.n)])
#   print proj_jac1.dot(pm_jac1)
#   print (pm_jac2.dot(proj_jac2)).T
#   print jac1
#    print jac2.T
#    print abs(jac1-jac2.T).sum()
#    print jac1.shape, jac2.shape

    assert len(x_0) == cost.n, (len(x_0), cost.m, cost.n)
    result = minimizer.minimize(cost, x_0, options={"conv_rel": 1e-2}, tol={"max_iteration": 4})
    x_opt = result.x
    print cost(x_opt)
    mag_opt = MagData(data.a, np.zeros((3,)+data.dim))
=======
def optimize_splitbregman(data, weight, lam, mu):
    '''
    Reconstructs magnet distribution from phase image measurements using a split bregman
    algorithm with a dedicated TV-l1 norm. Very dedicated, frickle, brittle, and difficult
    to get to work, but fastest option available if it works.

    Seems to work for some 2D examples with weight=lam=1 and mu in [1, .., 1e4].

    Parameters
    ----------
    data : :class:`~.DataSet`
        :class:`~.DataSet` object containing all phase maps in :class:`~.PhaseMap` objects and all
        projection directions in :class:`~.Projector` objects. These provide the essential
        information for the reconstruction.
    weight : float
        Obscure split bregman parameter
    lam : float
        Cryptic split bregman parameter
    mu : float
        flabberghasting split bregman paramter

    Returns
    -------
    mag_data : :class:`~pyramid.magdata.MagData`
        The reconstructed magnetic distribution as a :class:`~.MagData` object.

    '''
    import jutil.splitbregman as jsb
    import jutil.operator as joperator
    import jutil.diff as jdiff
    from pyramid.regularisator import FirstOrderRegularisator
    LOG.debug('Calling optimize_splitbregman')

    # regularisator is actually not necessary, but this makes the cost
    # function to that which is supposedly optimized by split bregman.
    # Thus cost can be used to verify convergence
    regularisator = FirstOrderRegularisator(data.mask, lam / mu, 1)
    x_0 = MagData(data.a, np.zeros((3,) + data.dim)).get_vector(data.mask)
    cost = Costfunction(data, regularisator)
    fwd_mod = cost.fwd_model

    A = joperator.Function(
        (cost.m, cost.n),
        lambda x: fwd_mod.jac_dot(None, x),
        FT=lambda x: fwd_mod.jac_T_dot(None, x))
    D = joperator.VStack([
        jdiff.get_diff_operator(data.mask, 0, 3),
        jdiff.get_diff_operator(data.mask, 1, 3)])
    y = np.asarray(cost.y, dtype=np.double)

    x_opt = jsb.split_bregman_2d(
        A, D, y,
        weight=weight, mu=mu, lambd=lam, max_iter=1000)

    mag_opt = MagData(data.a, np.zeros((3,) + data.dim))
>>>>>>> 160612de
    mag_opt.set_vector(x_opt, data.mask)
    return mag_opt


def optimize_simple_leastsq(phase_map, mask, b_0=1, lam=1E-4, order=0):
    '''Reconstruct a magnetic distribution for a 2-D problem with known pixel locations.

    Parameters
    ----------
    phase_map : :class:`~pyramid.phasemap.PhaseMap`
        A :class:`~pyramid.phasemap.PhaseMap` object, representing the phase from which to
        reconstruct the magnetic distribution.
    mask : :class:`~numpy.ndarray` (N=3)
        A boolean matrix (or a matrix consisting of ones and zeros), representing the
        positions of the magnetized voxels in 3 dimensions.
    b_0 : float, optional
        The magnetic induction corresponding to a magnetization `M`\ :sub:`0` in T.
        The default is 1.
    lam : float, optional
        The regularisation parameter. Defaults to 1E-4.
    order : int {0, 1}, optional
        order of the regularisation function. Default is 0 for a Tikhonov regularisation of order
        zero. A first order regularisation, which uses the derivative is available with value 1.

    Returns
    -------
    mag_data : :class:`~pyramid.magdata.MagData`
        The reconstructed magnetic distribution as a :class:`~.MagData` object.

    Notes
    -----
    Only works for a single phase_map, if the positions of the magnetized voxels are known and
    for slice thickness of 1 (constraint for the `z`-dimension).

    '''
    # Read in parameters:
    y_m = phase_map.phase_vec  # Measured phase map as a vector
    a = phase_map.a  # Grid spacing
    dim = mask.shape  # Dimensions of the mag. distr.
    count = mask.sum()  # Number of pixels with magnetization
    # Create empty MagData object for the reconstruction:
    mag_data_rec = MagData(a, np.zeros((3,) + dim))

    # Function that returns the phase map for a magnetic configuration x:
    def F(x):
        mag_data_rec.set_vector(x, mask)
        proj = SimpleProjector(dim)
        phase_map = PhaseMapperRDFC(Kernel(a, proj.dim_uv, b_0))(proj(mag_data_rec))
        return phase_map.phase_vec

    # Cost function of order zero which should be minimized:
    def J_0(x_i):
        y_i = F(x_i)
        term1 = (y_i - y_m)
        term2 = lam * x_i
        return np.concatenate([term1, term2])

    # First order cost function which should be minimized:
    def J_1(x_i):
        y_i = F(x_i)
        term1 = (y_i - y_m)
        mag_data = mag_data_rec.magnitude
        term2 = []
        for i in range(3):
            component = mag_data[i, ...]
            for j in range(3):
                if component.shape[j] > 1:
                    term2.append(np.diff(component, axis=j).reshape(-1))

        term2 = lam * np.concatenate(term2)
        return np.concatenate([term1, term2])

    J_DICT = [J_0, J_1]  # list of cost-functions with different regularisations
    # Reconstruct the magnetization components:
    # TODO Use jutil.minimizer.minimize(jutil.costfunction.LeastSquaresCostFunction(J_DICT[order],
    # ...) or a simpler frontend.
    x_rec, _ = leastsq(J_DICT[order], np.zeros(3 * count))
    mag_data_rec.set_vector(x_rec, mask)
    return mag_data_rec
<|MERGE_RESOLUTION|>--- conflicted
+++ resolved
@@ -1,341 +1,308 @@
-# -*- coding: utf-8 -*-
-"""Reconstruct magnetic distributions from given phasemaps.
-
-This module reconstructs 3-dimensional magnetic distributions (as :class:`~pyramid.magdata.MagData`
-objects) from a given set of phase maps (represented by :class:`~pyramid.phasemap.PhaseMap`
-objects) by using several model based reconstruction algorithms which use the forward model
-provided by :mod:`~pyramid.projector` and :mod:`~pyramid.phasemapper` and a priori knowledge of
-the distribution.
-
-"""
-
-
-import numpy as np
-
-from pyramid.kernel import Kernel
-from pyramid.projector import SimpleProjector
-from pyramid.phasemapper import PhaseMapperRDFC
-from pyramid.costfunction import Costfunction
-from pyramid.magdata import MagData
-
-from jutil import cg, minimizer
-
-from scipy.optimize import leastsq
-
-import logging
-
-
-LOG = logging.getLogger(__name__)
-
-
-class PrintIterator(object):
-
-    '''Iterator class which is responsible to give feedback during reconstruction iterations.
-
-    Parameters
-    ----------
-    cost : :class:`~.Costfunction`
-        :class:`~.Costfunction` class for outputting the `cost` of the current magnetization
-        distribution. This should decrease per iteration if the algorithm converges and is only
-        printed for a `verbosity` of 2.
-    verbosity : {0, 1, 2}, optional
-        Parameter defining the verbosity of the output. `2` will show the current number of the
-        iteration and the cost of the current distribution. `1` will just show the iteration
-        number and `0` will prevent output all together.
-
-    Notes
-    -----
-    Normally this class should not be used by the user and is instantiated whithin the
-    :mod:`~.reconstruction` module itself.
-
-    '''
-
-    LOG = logging.getLogger(__name__ + '.PrintIterator')
-
-    def __init__(self, cost, verbosity):
-        self.LOG.debug('Calling __init__')
-        self.cost = cost
-        self.verbosity = verbosity
-        assert verbosity in {0, 1, 2}, 'verbosity has to be set to 0, 1 or 2!'
-        self.iteration = 0
-        self.LOG.debug('Created ' + str(self))
-
-    def __call__(self, xk):
-        self.LOG.debug('Calling __call__')
-        if self.verbosity == 0:
-            return
-        print 'iteration #', self.next(),
-        if self.verbosity > 1:
-            print 'cost =', self.cost(xk)
-        else:
-            print ''
-
-    def __repr__(self):
-        self.LOG.debug('Calling __repr__')
-        return '%s(cost=%r, verbosity=%r)' % (self.__class__, self.cost, self.verbosity)
-
-    def __str__(self):
-        self.LOG.debug('Calling __str__')
-        return 'PrintIterator(cost=%s, verbosity=%s)' % (self.cost, self.verbosity)
-
-    def next(self):
-        self.iteration += 1
-        return self.iteration
-
-
-def optimize_linear(data, regularisator=None, max_iter=None):
-    '''Reconstruct a three-dimensional magnetic distribution from given phase maps via the
-    conjugate gradient optimizaion method :func:`~.scipy.sparse.linalg.cg`.
-    Blazingly fast for l2-based cost functions.
-
-    Parameters
-    ----------
-    data : :class:`~.DataSet`
-        :class:`~.DataSet` object containing all phase maps in :class:`~.PhaseMap` objects and all
-        projection directions in :class:`~.Projector` objects. These provide the essential
-        information for the reconstruction.
-    regularisator : :class:`~.Regularisator`, optional
-        Regularisator class that's responsible for the regularisation term. Defaults to zero
-        order Tikhonov if none is provided.
-
-    Returns
-    -------
-    mag_data : :class:`~pyramid.magdata.MagData`
-        The reconstructed magnetic distribution as a :class:`~.MagData` object.
-
-    '''
-<<<<<<< HEAD
-    LOG.debug('Calling optimize_sparse_cg')
-    # Set up necessary objects:
-    cost = Costfunction(data, regularisator)
-    print cost(np.zeros(cost.n))
-    x_opt = cg.conj_grad_minimize(cost, max_iter=20)
-    print cost(x_opt)
-=======
-    import jutil.cg as jcg
-    LOG.debug('Calling optimize_linear')
-    # Set up necessary objects:
-    cost = Costfunction(data, regularisator)
-    LOG.info('Cost before optimization: {}'.format(cost(np.zeros(cost.n))))
-    x_opt = jcg.conj_grad_minimize(cost, max_iter=max_iter)
-    LOG.info('Cost after optimization: {}'.format(cost(x_opt)))
->>>>>>> 160612de
-    # Create and return fitting MagData object:
-    mag_opt = MagData(data.a, np.zeros((3,) + data.dim))
-    mag_opt.set_vector(x_opt, data.mask)
-    return mag_opt
-
-
-def optimize_nonlin(data, first_guess=None, regularisator=None):
-    '''Reconstruct a three-dimensional magnetic distribution from given phase maps via
-    steepest descent method. This is slow, but works best for non l2-regularisators.
-
-
-    Parameters
-    ----------
-    data : :class:`~.DataSet`
-        :class:`~.DataSet` object containing all phase maps in :class:`~.PhaseMap` objects and all
-        projection directions in :class:`~.Projector` objects. These provide the essential
-        information for the reconstruction.
-    first_fuess : :class:`~pyramid.magdata.MagData`
-        magnetization to start the non-linear iteration with.
-    regularisator : :class:`~.Regularisator`, optional
-        Regularisator class that's responsible for the regularisation term.
-
-    Returns
-    -------
-    mag_data : :class:`~pyramid.magdata.MagData`
-        The reconstructed magnetic distribution as a :class:`~.MagData` object.
-
-    '''
-<<<<<<< HEAD
-    LOG.debug('Calling optimize_cg')
-=======
-    import jutil.minimizer as jmin
-    import jutil.norms as jnorms
-    LOG.debug('Calling optimize_nonlin')
->>>>>>> 160612de
-    if first_guess is None:
-        first_guess = MagData(data.a, np.zeros((3,) + data.dim))
-
-    x_0 = first_guess.get_vector(data.mask)
-    cost = Costfunction(data, regularisator)
-    assert len(x_0) == cost.n, (len(x_0), cost.m, cost.n)
-
-    p = regularisator.p
-    q = 1. / (1. - (1. / p))
-    lp = regularisator.norm
-    lq = jnorms.LPPow(q, 1e-20)
-
-    def preconditioner(_, direc):
-        direc_p = direc / abs(direc).max()
-        direc_p = 10 * (1. / q) * lq.jac(direc_p)
-        return direc_p
-
-    # This Method is semi-best for Lp type problems. Takes forever, though
-    LOG.info('Cost before optimization: {}'.format(cost(np.zeros(cost.n))))
-    result = jmin.minimize(
-        cost, x_0,
-        method="SteepestDescent",
-        options={"preconditioner": preconditioner},
-        tol={"max_iteration": 10000})
-    x_opt = result.x
-    LOG.info('Cost after optimization: {}'.format(cost(x_opt)))
-    mag_opt = MagData(data.a, np.zeros((3,) + data.dim))
-    mag_opt.set_vector(x_opt, data.mask)
-    return mag_opt
-
-
-<<<<<<< HEAD
-#   jac1 = np.array([fwd_model.jac_dot(x_0, np.eye(fwd_model.m)[:, i])
-#                    for i in range(fwd_model.m)])
-#   jac2 = np.array([fwd_model.jac_T_dot(x_0, np.eye(fwd_model.n)[:, i])
-#                    for i in range(fwd_model.n)])
-#   print proj_jac1.dot(pm_jac1)
-#   print (pm_jac2.dot(proj_jac2)).T
-#   print jac1
-#    print jac2.T
-#    print abs(jac1-jac2.T).sum()
-#    print jac1.shape, jac2.shape
-
-    assert len(x_0) == cost.n, (len(x_0), cost.m, cost.n)
-    result = minimizer.minimize(cost, x_0, options={"conv_rel": 1e-2}, tol={"max_iteration": 4})
-    x_opt = result.x
-    print cost(x_opt)
-    mag_opt = MagData(data.a, np.zeros((3,)+data.dim))
-=======
-def optimize_splitbregman(data, weight, lam, mu):
-    '''
-    Reconstructs magnet distribution from phase image measurements using a split bregman
-    algorithm with a dedicated TV-l1 norm. Very dedicated, frickle, brittle, and difficult
-    to get to work, but fastest option available if it works.
-
-    Seems to work for some 2D examples with weight=lam=1 and mu in [1, .., 1e4].
-
-    Parameters
-    ----------
-    data : :class:`~.DataSet`
-        :class:`~.DataSet` object containing all phase maps in :class:`~.PhaseMap` objects and all
-        projection directions in :class:`~.Projector` objects. These provide the essential
-        information for the reconstruction.
-    weight : float
-        Obscure split bregman parameter
-    lam : float
-        Cryptic split bregman parameter
-    mu : float
-        flabberghasting split bregman paramter
-
-    Returns
-    -------
-    mag_data : :class:`~pyramid.magdata.MagData`
-        The reconstructed magnetic distribution as a :class:`~.MagData` object.
-
-    '''
-    import jutil.splitbregman as jsb
-    import jutil.operator as joperator
-    import jutil.diff as jdiff
-    from pyramid.regularisator import FirstOrderRegularisator
-    LOG.debug('Calling optimize_splitbregman')
-
-    # regularisator is actually not necessary, but this makes the cost
-    # function to that which is supposedly optimized by split bregman.
-    # Thus cost can be used to verify convergence
-    regularisator = FirstOrderRegularisator(data.mask, lam / mu, 1)
-    x_0 = MagData(data.a, np.zeros((3,) + data.dim)).get_vector(data.mask)
-    cost = Costfunction(data, regularisator)
-    fwd_mod = cost.fwd_model
-
-    A = joperator.Function(
-        (cost.m, cost.n),
-        lambda x: fwd_mod.jac_dot(None, x),
-        FT=lambda x: fwd_mod.jac_T_dot(None, x))
-    D = joperator.VStack([
-        jdiff.get_diff_operator(data.mask, 0, 3),
-        jdiff.get_diff_operator(data.mask, 1, 3)])
-    y = np.asarray(cost.y, dtype=np.double)
-
-    x_opt = jsb.split_bregman_2d(
-        A, D, y,
-        weight=weight, mu=mu, lambd=lam, max_iter=1000)
-
-    mag_opt = MagData(data.a, np.zeros((3,) + data.dim))
->>>>>>> 160612de
-    mag_opt.set_vector(x_opt, data.mask)
-    return mag_opt
-
-
-def optimize_simple_leastsq(phase_map, mask, b_0=1, lam=1E-4, order=0):
-    '''Reconstruct a magnetic distribution for a 2-D problem with known pixel locations.
-
-    Parameters
-    ----------
-    phase_map : :class:`~pyramid.phasemap.PhaseMap`
-        A :class:`~pyramid.phasemap.PhaseMap` object, representing the phase from which to
-        reconstruct the magnetic distribution.
-    mask : :class:`~numpy.ndarray` (N=3)
-        A boolean matrix (or a matrix consisting of ones and zeros), representing the
-        positions of the magnetized voxels in 3 dimensions.
-    b_0 : float, optional
-        The magnetic induction corresponding to a magnetization `M`\ :sub:`0` in T.
-        The default is 1.
-    lam : float, optional
-        The regularisation parameter. Defaults to 1E-4.
-    order : int {0, 1}, optional
-        order of the regularisation function. Default is 0 for a Tikhonov regularisation of order
-        zero. A first order regularisation, which uses the derivative is available with value 1.
-
-    Returns
-    -------
-    mag_data : :class:`~pyramid.magdata.MagData`
-        The reconstructed magnetic distribution as a :class:`~.MagData` object.
-
-    Notes
-    -----
-    Only works for a single phase_map, if the positions of the magnetized voxels are known and
-    for slice thickness of 1 (constraint for the `z`-dimension).
-
-    '''
-    # Read in parameters:
-    y_m = phase_map.phase_vec  # Measured phase map as a vector
-    a = phase_map.a  # Grid spacing
-    dim = mask.shape  # Dimensions of the mag. distr.
-    count = mask.sum()  # Number of pixels with magnetization
-    # Create empty MagData object for the reconstruction:
-    mag_data_rec = MagData(a, np.zeros((3,) + dim))
-
-    # Function that returns the phase map for a magnetic configuration x:
-    def F(x):
-        mag_data_rec.set_vector(x, mask)
-        proj = SimpleProjector(dim)
-        phase_map = PhaseMapperRDFC(Kernel(a, proj.dim_uv, b_0))(proj(mag_data_rec))
-        return phase_map.phase_vec
-
-    # Cost function of order zero which should be minimized:
-    def J_0(x_i):
-        y_i = F(x_i)
-        term1 = (y_i - y_m)
-        term2 = lam * x_i
-        return np.concatenate([term1, term2])
-
-    # First order cost function which should be minimized:
-    def J_1(x_i):
-        y_i = F(x_i)
-        term1 = (y_i - y_m)
-        mag_data = mag_data_rec.magnitude
-        term2 = []
-        for i in range(3):
-            component = mag_data[i, ...]
-            for j in range(3):
-                if component.shape[j] > 1:
-                    term2.append(np.diff(component, axis=j).reshape(-1))
-
-        term2 = lam * np.concatenate(term2)
-        return np.concatenate([term1, term2])
-
-    J_DICT = [J_0, J_1]  # list of cost-functions with different regularisations
-    # Reconstruct the magnetization components:
-    # TODO Use jutil.minimizer.minimize(jutil.costfunction.LeastSquaresCostFunction(J_DICT[order],
-    # ...) or a simpler frontend.
-    x_rec, _ = leastsq(J_DICT[order], np.zeros(3 * count))
-    mag_data_rec.set_vector(x_rec, mask)
-    return mag_data_rec
+# -*- coding: utf-8 -*-
+"""Reconstruct magnetic distributions from given phasemaps.
+
+This module reconstructs 3-dimensional magnetic distributions (as :class:`~pyramid.magdata.MagData`
+objects) from a given set of phase maps (represented by :class:`~pyramid.phasemap.PhaseMap`
+objects) by using several model based reconstruction algorithms which use the forward model
+provided by :mod:`~pyramid.projector` and :mod:`~pyramid.phasemapper` and a priori knowledge of
+the distribution.
+
+"""
+
+
+import numpy as np
+
+from pyramid.kernel import Kernel
+from pyramid.projector import SimpleProjector
+from pyramid.phasemapper import PhaseMapperRDFC
+from pyramid.costfunction import Costfunction
+from pyramid.magdata import MagData
+
+from jutil import cg, minimizer
+
+from scipy.optimize import leastsq
+
+import logging
+
+
+LOG = logging.getLogger(__name__)
+
+
+class PrintIterator(object):
+
+    '''Iterator class which is responsible to give feedback during reconstruction iterations.
+
+    Parameters
+    ----------
+    cost : :class:`~.Costfunction`
+        :class:`~.Costfunction` class for outputting the `cost` of the current magnetization
+        distribution. This should decrease per iteration if the algorithm converges and is only
+        printed for a `verbosity` of 2.
+    verbosity : {0, 1, 2}, optional
+        Parameter defining the verbosity of the output. `2` will show the current number of the
+        iteration and the cost of the current distribution. `1` will just show the iteration
+        number and `0` will prevent output all together.
+
+    Notes
+    -----
+    Normally this class should not be used by the user and is instantiated whithin the
+    :mod:`~.reconstruction` module itself.
+
+    '''
+
+    LOG = logging.getLogger(__name__ + '.PrintIterator')
+
+    def __init__(self, cost, verbosity):
+        self.LOG.debug('Calling __init__')
+        self.cost = cost
+        self.verbosity = verbosity
+        assert verbosity in {0, 1, 2}, 'verbosity has to be set to 0, 1 or 2!'
+        self.iteration = 0
+        self.LOG.debug('Created ' + str(self))
+
+    def __call__(self, xk):
+        self.LOG.debug('Calling __call__')
+        if self.verbosity == 0:
+            return
+        print 'iteration #', self.next(),
+        if self.verbosity > 1:
+            print 'cost =', self.cost(xk)
+        else:
+            print ''
+
+    def __repr__(self):
+        self.LOG.debug('Calling __repr__')
+        return '%s(cost=%r, verbosity=%r)' % (self.__class__, self.cost, self.verbosity)
+
+    def __str__(self):
+        self.LOG.debug('Calling __str__')
+        return 'PrintIterator(cost=%s, verbosity=%s)' % (self.cost, self.verbosity)
+
+    def next(self):
+        self.iteration += 1
+        return self.iteration
+
+
+def optimize_linear(data, regularisator=None, max_iter=None):
+    '''Reconstruct a three-dimensional magnetic distribution from given phase maps via the
+    conjugate gradient optimizaion method :func:`~.scipy.sparse.linalg.cg`.
+    Blazingly fast for l2-based cost functions.
+
+    Parameters
+    ----------
+    data : :class:`~.DataSet`
+        :class:`~.DataSet` object containing all phase maps in :class:`~.PhaseMap` objects and all
+        projection directions in :class:`~.Projector` objects. These provide the essential
+        information for the reconstruction.
+    regularisator : :class:`~.Regularisator`, optional
+        Regularisator class that's responsible for the regularisation term. Defaults to zero
+        order Tikhonov if none is provided.
+
+    Returns
+    -------
+    mag_data : :class:`~pyramid.magdata.MagData`
+        The reconstructed magnetic distribution as a :class:`~.MagData` object.
+
+    '''
+    import jutil.cg as jcg
+    LOG.debug('Calling optimize_linear')
+    # Set up necessary objects:
+    cost = Costfunction(data, regularisator)
+    LOG.info('Cost before optimization: {}'.format(cost(np.zeros(cost.n))))
+    x_opt = jcg.conj_grad_minimize(cost, max_iter=max_iter)
+    LOG.info('Cost after optimization: {}'.format(cost(x_opt)))
+    # Create and return fitting MagData object:
+    mag_opt = MagData(data.a, np.zeros((3,) + data.dim))
+    mag_opt.set_vector(x_opt, data.mask)
+    return mag_opt
+
+
+def optimize_nonlin(data, first_guess=None, regularisator=None):
+    '''Reconstruct a three-dimensional magnetic distribution from given phase maps via
+    steepest descent method. This is slow, but works best for non l2-regularisators.
+
+
+    Parameters
+    ----------
+    data : :class:`~.DataSet`
+        :class:`~.DataSet` object containing all phase maps in :class:`~.PhaseMap` objects and all
+        projection directions in :class:`~.Projector` objects. These provide the essential
+        information for the reconstruction.
+    first_fuess : :class:`~pyramid.magdata.MagData`
+        magnetization to start the non-linear iteration with.
+    regularisator : :class:`~.Regularisator`, optional
+        Regularisator class that's responsible for the regularisation term.
+
+    Returns
+    -------
+    mag_data : :class:`~pyramid.magdata.MagData`
+        The reconstructed magnetic distribution as a :class:`~.MagData` object.
+
+    '''
+    import jutil.minimizer as jmin
+    import jutil.norms as jnorms
+    LOG.debug('Calling optimize_nonlin')
+    if first_guess is None:
+        first_guess = MagData(data.a, np.zeros((3,) + data.dim))
+
+    x_0 = first_guess.get_vector(data.mask)
+    cost = Costfunction(data, regularisator)
+    assert len(x_0) == cost.n, (len(x_0), cost.m, cost.n)
+
+    p = regularisator.p
+    q = 1. / (1. - (1. / p))
+    lp = regularisator.norm
+    lq = jnorms.LPPow(q, 1e-20)
+
+    def preconditioner(_, direc):
+        direc_p = direc / abs(direc).max()
+        direc_p = 10 * (1. / q) * lq.jac(direc_p)
+        return direc_p
+
+    # This Method is semi-best for Lp type problems. Takes forever, though
+    LOG.info('Cost before optimization: {}'.format(cost(np.zeros(cost.n))))
+    result = jmin.minimize(
+        cost, x_0,
+        method="SteepestDescent",
+        options={"preconditioner": preconditioner},
+        tol={"max_iteration": 10000})
+    x_opt = result.x
+    LOG.info('Cost after optimization: {}'.format(cost(x_opt)))
+    mag_opt = MagData(data.a, np.zeros((3,) + data.dim))
+    mag_opt.set_vector(x_opt, data.mask)
+    return mag_opt
+
+def optimize_splitbregman(data, weight, lam, mu):
+    '''
+    Reconstructs magnet distribution from phase image measurements using a split bregman
+    algorithm with a dedicated TV-l1 norm. Very dedicated, frickle, brittle, and difficult
+    to get to work, but fastest option available if it works.
+
+    Seems to work for some 2D examples with weight=lam=1 and mu in [1, .., 1e4].
+
+    Parameters
+    ----------
+    data : :class:`~.DataSet`
+        :class:`~.DataSet` object containing all phase maps in :class:`~.PhaseMap` objects and all
+        projection directions in :class:`~.Projector` objects. These provide the essential
+        information for the reconstruction.
+    weight : float
+        Obscure split bregman parameter
+    lam : float
+        Cryptic split bregman parameter
+    mu : float
+        flabberghasting split bregman paramter
+
+    Returns
+    -------
+    mag_data : :class:`~pyramid.magdata.MagData`
+        The reconstructed magnetic distribution as a :class:`~.MagData` object.
+
+    '''
+    import jutil.splitbregman as jsb
+    import jutil.operator as joperator
+    import jutil.diff as jdiff
+    from pyramid.regularisator import FirstOrderRegularisator
+    LOG.debug('Calling optimize_splitbregman')
+
+    # regularisator is actually not necessary, but this makes the cost
+    # function to that which is supposedly optimized by split bregman.
+    # Thus cost can be used to verify convergence
+    regularisator = FirstOrderRegularisator(data.mask, lam / mu, 1)
+    x_0 = MagData(data.a, np.zeros((3,) + data.dim)).get_vector(data.mask)
+    cost = Costfunction(data, regularisator)
+    fwd_mod = cost.fwd_model
+
+    A = joperator.Function(
+        (cost.m, cost.n),
+        lambda x: fwd_mod.jac_dot(None, x),
+        FT=lambda x: fwd_mod.jac_T_dot(None, x))
+    D = joperator.VStack([
+        jdiff.get_diff_operator(data.mask, 0, 3),
+        jdiff.get_diff_operator(data.mask, 1, 3)])
+    y = np.asarray(cost.y, dtype=np.double)
+
+    x_opt = jsb.split_bregman_2d(
+        A, D, y,
+        weight=weight, mu=mu, lambd=lam, max_iter=1000)
+
+    mag_opt = MagData(data.a, np.zeros((3,) + data.dim))
+    mag_opt.set_vector(x_opt, data.mask)
+    return mag_opt
+
+
+def optimize_simple_leastsq(phase_map, mask, b_0=1, lam=1E-4, order=0):
+    '''Reconstruct a magnetic distribution for a 2-D problem with known pixel locations.
+
+    Parameters
+    ----------
+    phase_map : :class:`~pyramid.phasemap.PhaseMap`
+        A :class:`~pyramid.phasemap.PhaseMap` object, representing the phase from which to
+        reconstruct the magnetic distribution.
+    mask : :class:`~numpy.ndarray` (N=3)
+        A boolean matrix (or a matrix consisting of ones and zeros), representing the
+        positions of the magnetized voxels in 3 dimensions.
+    b_0 : float, optional
+        The magnetic induction corresponding to a magnetization `M`\ :sub:`0` in T.
+        The default is 1.
+    lam : float, optional
+        The regularisation parameter. Defaults to 1E-4.
+    order : int {0, 1}, optional
+        order of the regularisation function. Default is 0 for a Tikhonov regularisation of order
+        zero. A first order regularisation, which uses the derivative is available with value 1.
+
+    Returns
+    -------
+    mag_data : :class:`~pyramid.magdata.MagData`
+        The reconstructed magnetic distribution as a :class:`~.MagData` object.
+
+    Notes
+    -----
+    Only works for a single phase_map, if the positions of the magnetized voxels are known and
+    for slice thickness of 1 (constraint for the `z`-dimension).
+
+    '''
+    # Read in parameters:
+    y_m = phase_map.phase_vec  # Measured phase map as a vector
+    a = phase_map.a  # Grid spacing
+    dim = mask.shape  # Dimensions of the mag. distr.
+    count = mask.sum()  # Number of pixels with magnetization
+    # Create empty MagData object for the reconstruction:
+    mag_data_rec = MagData(a, np.zeros((3,) + dim))
+
+    # Function that returns the phase map for a magnetic configuration x:
+    def F(x):
+        mag_data_rec.set_vector(x, mask)
+        proj = SimpleProjector(dim)
+        phase_map = PhaseMapperRDFC(Kernel(a, proj.dim_uv, b_0))(proj(mag_data_rec))
+        return phase_map.phase_vec
+
+    # Cost function of order zero which should be minimized:
+    def J_0(x_i):
+        y_i = F(x_i)
+        term1 = (y_i - y_m)
+        term2 = lam * x_i
+        return np.concatenate([term1, term2])
+
+    # First order cost function which should be minimized:
+    def J_1(x_i):
+        y_i = F(x_i)
+        term1 = (y_i - y_m)
+        mag_data = mag_data_rec.magnitude
+        term2 = []
+        for i in range(3):
+            component = mag_data[i, ...]
+            for j in range(3):
+                if component.shape[j] > 1:
+                    term2.append(np.diff(component, axis=j).reshape(-1))
+
+        term2 = lam * np.concatenate(term2)
+        return np.concatenate([term1, term2])
+
+    J_DICT = [J_0, J_1]  # list of cost-functions with different regularisations
+    # Reconstruct the magnetization components:
+    # TODO Use jutil.minimizer.minimize(jutil.costfunction.LeastSquaresCostFunction(J_DICT[order],
+    # ...) or a simpler frontend.
+    x_rec, _ = leastsq(J_DICT[order], np.zeros(3 * count))
+    mag_data_rec.set_vector(x_rec, mask)
+    return mag_data_rec
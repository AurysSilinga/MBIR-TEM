--- conflicted
+++ resolved
@@ -282,7 +282,6 @@
             Order is: first all `x`-, then all `y`-, then all `z`-components.
 
         '''
-<<<<<<< HEAD
         if mask is not None:
             return np.reshape([self.magnitude[0][mask],
                            self.magnitude[1][mask],
@@ -290,11 +289,6 @@
         else:
             return self.mag_vec
 
-=======
-        return np.reshape([self.magnitude[0][mask],
-                           self.magnitude[1][mask],
-                           self.magnitude[2][mask]], -1)
->>>>>>> fbbbf8d6
 
     def set_vector(self, vector, mask=None):
         '''Set the magnetic components of the masked pixels to the values specified by `vector`.
@@ -605,4 +599,4 @@
                 etree.SubElement(spin, 'fieldValue', name='spin_scale',
                                  value='{} {} {}'.format(*spin_scale))
         # Write the tree into the file in pretty print format:
-        tree.write(filename, pretty_print=True)
+        tree.write(filename, pretty_print=True)